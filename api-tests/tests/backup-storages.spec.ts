// percona-everest-backend
// Copyright (C) 2023 Percona LLC
//
// Licensed under the Apache License, Version 2.0 (the "License");
// you may not use this file except in compliance with the License.
// You may obtain a copy of the License at
//
// http://www.apache.org/licenses/LICENSE-2.0
//
// Unless required by applicable law or agreed to in writing, software
// distributed under the License is distributed on an "AS IS" BASIS,
// WITHOUT WARRANTIES OR CONDITIONS OF ANY KIND, either express or implied.
// See the License for the specific language governing permissions and
// limitations under the License.
import { expect, test } from '@fixtures'

test('add/list/get/delete s3 backup storage success', async ({ request }) => {
  const payload = {
    type: 's3',
    name: 'backup-storage-1',
    url: 'http://custom-url',
    description: 'Dev storage',
    bucketName: 'percona-test-backup-storage',
    region: 'us-east-2',
    accessKey: 'sdfs',
    secretKey: 'sdfsdfsd',
  }

  const response = await request.post('/v1/backup-storages', {
    data: payload,
  })

  // create
  expect(response.ok()).toBeTruthy()
  const created = await response.json()

  const name = created.name

  expect(created.name).toBe(payload.name)
  expect(created.url).toBe(payload.url)
  expect(created.bucketName).toBe(payload.bucketName)
  expect(created.region).toBe(payload.region)
  expect(created.type).toBe(payload.type)
  expect(created.description).toBe(payload.description)

  // list
  const listResponse = await request.get('/v1/backup-storages')

  expect(listResponse.ok()).toBeTruthy()
  const list = await listResponse.json()

  expect(list.length).toBeGreaterThan(0)

  // get
  const one = await request.get(`/v1/backup-storages/${name}`)

  expect(one.ok()).toBeTruthy()
  expect((await one.json()).name).toBe(payload.name)

  // update
  const updatePayload = {
    description: 'some description',
    bucketName: 'percona-test-backup-storage1',
    accessKey: 'otherAccessKey',
    secretKey: 'otherSecret',
  }
  const updated = await request.patch(`/v1/backup-storages/${name}`, {
    data: updatePayload,
  })

  expect(updated.ok()).toBeTruthy()
  const result = await updated.json()

  expect(result.bucketName).toBe(updatePayload.bucketName)
  expect(result.region).toBe(created.region)
  expect(result.type).toBe(created.type)
  expect(result.description).toBe(updatePayload.description)

  // backup storage already exists
  const createAgain = await request.post('/v1/backup-storages', {
    data: payload,
  })

  expect(createAgain.status()).toBe(409)

  // delete
  const deleted = await request.delete(`/v1/backup-storages/${name}`)

  expect(deleted.ok()).toBeTruthy()
})

test('add/list/get/delete azure backup storage success', async ({ request }) => {
  const payload = {
    type: 'azure',
    name: 'backup-storage-azure',
    description: 'Dev storage',
    bucketName: 'percona-test-backup-storage',
    accessKey: 'sdfs',
    secretKey: 'sdfsdfsd',
  }

  const response = await request.post('/v1/backup-storages', {
    data: payload,
  })

  // create
  expect(response.ok()).toBeTruthy()
  const created = await response.json()

  const name = created.name

  expect(created.name).toBe(payload.name)
  expect(created.bucketName).toBe(payload.bucketName)
  expect(created.type).toBe(payload.type)
  expect(created.description).toBe(payload.description)

  // list
  const listResponse = await request.get('/v1/backup-storages')

  expect(listResponse.ok()).toBeTruthy()
  const list = await listResponse.json()

  expect(list.length).toBeGreaterThan(0)

  // get
  const one = await request.get(`/v1/backup-storages/${name}`)

  expect(one.ok()).toBeTruthy()
  expect((await one.json()).name).toBe(payload.name)

  // update
  const updatePayload = {
    description: 'some description',
    bucketName: 'percona-test-backup-storage1',
    accessKey: 'otherAccessKey',
    secretKey: 'otherSecret',
  }
  const updated = await request.patch(`/v1/backup-storages/${name}`, {
    data: updatePayload,
  })

  expect(updated.ok()).toBeTruthy()
  const result = await updated.json()

  expect(result.bucketName).toBe(updatePayload.bucketName)
  expect(result.region).toBe(created.region)
  expect(result.type).toBe(created.type)
  expect(result.description).toBe(updatePayload.description)

  // backup storage already exists
  const createAgain = await request.post('/v1/backup-storages', {
    data: payload,
  })

  expect(createAgain.status()).toBe(409)

  // delete
  const deleted = await request.delete(`/v1/backup-storages/${name}`)

  expect(deleted.ok()).toBeTruthy()
})

test('create backup storage failures', async ({ request }) => {
  const testCases = [
    {
      payload: {},
      errorText: 'property \"name\" is missing',
    },
    {
      payload: {
        type: 's3',
        name: 'backup-storage',
        bucketName: 'percona-test-backup-storage',
        region: 'us-east-2',
        accessKey: 'ssdssd',
      },
      errorText: 'property \"secretKey\" is missing',
    },
    {
      payload: {
        type: 's3',
        name: 'Backup Name',
        bucketName: 'percona-test-backup-storage',
        region: 'us-east-2',
        accessKey: 'ssdssd',
        secretKey: 'ssdssdssdssd',
      },
      errorText: '\'name\' is not RFC 1035 compatible',
    },
    {
      payload: {
        type: 's3',
        name: 'backup',
        bucketName: 'percona-test-backup-storage',
        url: 'not-valid-url',
        region: 'us-east-2',
        accessKey: 'ssdssd',
        secretKey: 'ssdssdssdssd',
      },
      errorText: '\'url\' is an invalid URL',
    },
    {
      payload: {
        type: 's3',
        name: 'missing-region',
        bucketName: 'invalid',
        accessKey: 'ssdssd',
        secretKey: 'ssdssdssdssd',
      },
      errorText: 'Region is required',
    },
    {
      payload: {
        type: 'gcs',
        name: 'invalid',
        region: 'us-east-2',
        bucketName: 'invalid',
        accessKey: 'ssdssd',
        secretKey: 'ssdssdssdssd',
      },
<<<<<<< HEAD
      errorText: 'Error at "/type": value is not one of the allowed values',
=======
      errorText: `Creating storage is not implemented for 'azure'`,
>>>>>>> d0b3b533
    },
  ]

  for (const testCase of testCases) {
    const response = await request.post('/v1/backup-storages', {
      data: testCase.payload,
    })

    expect(response.status()).toBe(400)
    expect((await response.json()).message).toMatch(testCase.errorText)
  }
})

test('update backup storage failures', async ({ request }) => {
  const createPayload = {
    type: 's3',
    name: 'backup-storage-2',
    bucketName: 'percona-test-backup-storage',
    region: 'us-east-2',
    accessKey: 'sdfsdfs',
    secretKey: 'lkdfslsldfka',
  }
  const response = await request.post('/v1/backup-storages', {
    data: createPayload,
  })

  expect(response.ok()).toBeTruthy()
  const created = await response.json()

  const name = created.name

  const testCases = [
    {
      payload: {
        url: '-asldf;asdfk;sadf',
      },
      errorText: '\'url\' is an invalid URL',
    },
    {
      payload: {
        bucket: '-asldf;asdfk;sadf',
      },
      errorText: 'request body has an error: doesn\'t match schema #/components/schemas/UpdateBackupStorageParams: property \"bucket\" is unsupported',
    },
  ]

  for (const testCase of testCases) {
    const response = await request.patch(`/v1/backup-storages/${name}`, {
      data: testCase.payload,
    })

    expect((await response.json()).message).toMatch(testCase.errorText)
    expect(response.status()).toBe(400)
  }

  const deleted = await request.delete(`/v1/backup-storages/${name}`)
  expect(deleted.ok()).toBeTruthy()
})

test('update: backup storage not found', async ({ request }) => {
  const name = 'some-storage'

  const response = await request.patch(`/v1/backup-storages/${name}`, {
    data: {
      bucketName: 's3',
    },
  })

  expect(response.status()).toBe(404)
})

test('delete: backup storage not found', async ({ request }) => {
  const name = 'backup-storage'

  const response = await request.delete(`/v1/backup-storages/${name}`)

  expect(response.status()).toBe(404)
})

test('get: backup storage not found', async ({ request }) => {
  const name = 'backup-storage'
  const response = await request.get(`/v1/backup-storages/${name}`)

  expect(response.status()).toBe(404)
})<|MERGE_RESOLUTION|>--- conflicted
+++ resolved
@@ -218,11 +218,7 @@
         accessKey: 'ssdssd',
         secretKey: 'ssdssdssdssd',
       },
-<<<<<<< HEAD
-      errorText: 'Error at "/type": value is not one of the allowed values',
-=======
-      errorText: `Creating storage is not implemented for 'azure'`,
->>>>>>> d0b3b533
+      errorText: `Creating storage is not implemented for 'gcs'`,
     },
   ]
 

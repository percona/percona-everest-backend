// percona-everest-backend
// Copyright (C) 2023 Percona LLC
//
// Licensed under the Apache License, Version 2.0 (the "License");
// you may not use this file except in compliance with the License.
// You may obtain a copy of the License at
//
// http://www.apache.org/licenses/LICENSE-2.0
//
// Unless required by applicable law or agreed to in writing, software
// distributed under the License is distributed on an "AS IS" BASIS,
// WITHOUT WARRANTIES OR CONDITIONS OF ANY KIND, either express or implied.
// See the License for the specific language governing permissions and
// limitations under the License.
import { test, expect } from '@playwright/test';

let kubernetesId;

test.beforeAll(async ({ request }) => {
  const kubernetesList = await request.get('/v1/kubernetes');

  kubernetesId = (await kubernetesList.json())[0].id;
});

test('create/edit/delete database cluster backups', async ({ request }) => {
  const payload = {
    apiVersion: 'everest.percona.com/v1alpha1',
    kind: 'DatabaseClusterBackup',
    metadata: {
      name: 'backup',
    },
    spec: {
<<<<<<< HEAD
      dbClusterName: 'someCluster',
      objectStorageName: 'someStorageName',
    },
  };
=======
      dbClusterName: "someCluster",
      backupStorageName: "someStorageName",
    }
  }
>>>>>>> f5a78d0c

  let response = await request.post(`/v1/kubernetes/${kubernetesId}/database-cluster-backups`, {
    data: payload,
  });

  expect(response.ok()).toBeTruthy();

  response = await request.get(`/v1/kubernetes/${kubernetesId}/database-cluster-backups/backup`);
  const result = await response.json();

  expect(result.spec).toMatchObject(payload.spec);

  await request.delete(`/v1/kubernetes/${kubernetesId}/database-cluster-backups/backup`);
  response = await request.get(`/v1/kubernetes/${kubernetesId}/database-cluster-backups/backup`);
  expect(response.status()).toBe(404);
});

test('list backups', async ({ request }) => {
  const payloads = [
    {
      apiVersion: 'everest.percona.com/v1alpha1',
      kind: 'DatabaseClusterBackup',
      metadata: {
        name: '1backup',
      },
      spec: {
        dbClusterName: 'cluster1',
        objectStorageName: 'someStorageName',
      },
    },
    {
      apiVersion: 'everest.percona.com/v1alpha1',
      kind: 'DatabaseClusterBackup',
      metadata: {
        name: '1backup1',
      },
      spec: {
        dbClusterName: 'cluster1',
        objectStorageName: 'someStorageName',
      },
    },
    {
      apiVersion: 'everest.percona.com/v1alpha1',
      kind: 'DatabaseClusterBackup',
      metadata: {
        name: '1backup2',
      },
      spec: {
        dbClusterName: 'cluster2',
        objectStorageName: 'someStorageName',
      },
    },
    {
      apiVersion: 'everest.percona.com/v1alpha1',
      kind: 'DatabaseClusterBackup',
      metadata: {
        name: '1backup3',
      },
      spec: {
        dbClusterName: 'cluster2',
        objectStorageName: 'someStorageName',
      },
    },
  ];

  for (const payload of payloads) {
    const response = await request.post(`/v1/kubernetes/${kubernetesId}/database-cluster-backups`, {
      data: payload,
    });

    expect(response.ok()).toBeTruthy();
  }

  response = await request.get(`/v1/kubernetes/${kubernetesId}/database-cluster-backups/cluster1/backups`);
  let result = await response.json();

  expect(result.items).toHaveLength(2);

  response = await request.get(`/v1/kubernetes/${kubernetesId}/database-cluster-backups/cluster2/backups`);
  result = await response.json();

  expect(result.items).toHaveLength(2);

  for (const payload of payloads) {
    await request.delete(`/v1/kubernetes/${kubernetesId}/database-cluster-backups/${payload.metadata.name}`);
    response = await request.get(`/v1/kubernetes/${kubernetesId}/database-cluster-backups/backup`);
    expect(response.status()).toBe(404);
  }
});<|MERGE_RESOLUTION|>--- conflicted
+++ resolved
@@ -30,17 +30,10 @@
       name: 'backup',
     },
     spec: {
-<<<<<<< HEAD
       dbClusterName: 'someCluster',
-      objectStorageName: 'someStorageName',
+      backupStorageName: 'someStorageName',
     },
   };
-=======
-      dbClusterName: "someCluster",
-      backupStorageName: "someStorageName",
-    }
-  }
->>>>>>> f5a78d0c
 
   let response = await request.post(`/v1/kubernetes/${kubernetesId}/database-cluster-backups`, {
     data: payload,

import { test, expect } from '@playwright/test';

let kubernetesId;

test.beforeAll(async ({ request }) => {
<<<<<<< HEAD
  const kubernetesList = await request.get('/kubernetes');
  kubernetesId = (await kubernetesList.json())[0].id;
=======
  const kubernetesList = await request.get('/v1/kubernetes');
  kubernetesId = (await kubernetesList.json())[0].ID;
>>>>>>> c40a98cf
});

test('create/edit/delete single node cluster', async ({ request, page }) => {
  const clusterName = 'test-psmdb-cluster';
  const psmdbPayload = {
    apiVersion: 'dbaas.percona.com/v1',
    kind: 'DatabaseCluster',
    metadata: {
      name: clusterName,
      finalizers: ['delete-psmdb-pvc'], // Required for the CI/CD workflows. For the end user we should keep unset, unless she set it explicitly
    },
    spec: {
      databaseType: 'psmdb',
      databaseImage: 'percona/percona-server-mongodb:4.4.10-11',
      databaseConfig: '',
      secretsName: 'test-psmdb-cluster-secrets',
      clusterSize: 1,
      loadBalancer: {
        type: 'mongos',
        exposeType: 'ClusterIP', // database cluster is not exposed by default
        size: 1, // Usually, a cluster size is equals to a load balancer set of nodes and any database nodes
      },
      dbInstance: {
        cpu: '1',
        memory: '1G',
        diskSize: '15G',
      },
    },
  };
  await request.post(`/v1/kubernetes/${kubernetesId}/database-clusters`, {
    data: psmdbPayload,
  });
  for (let i = 0; i < 15; i++) {
    await page.waitForTimeout(1000);

    const psmdbCluster = await request.get(`/v1/kubernetes/${kubernetesId}/database-clusters/${clusterName}`);
    expect(psmdbCluster.ok()).toBeTruthy();

    const result = (await psmdbCluster.json());
    if (typeof result.status === 'undefined' || typeof result.status.size === 'undefined') {
      continue;
    }

    expect(result.metadata.name).toBe(clusterName);
    expect(result.spec).toMatchObject(psmdbPayload.spec);
    expect(result.status.size).toBe(1);

    // psmdbPayload should be overriden because kubernetes adds data into metadata field
    // and uses metadata.generation during updation. It returns 422 HTTP status code if this field is not present
    //
    // kubectl under the hood merges everything hence the UX is seemless
    psmdbPayload.spec = result.spec;
    psmdbPayload.metadata = result.metadata;
    break;
  }

  psmdbPayload.spec.databaseConfig = 'operationProfiling:\nmode: slowOp';
  delete psmdbPayload.metadata.finalizers;

  // Update PSMDB cluster

  const updatedPSMDBCluster = await request.put(`/v1/kubernetes/${kubernetesId}/database-clusters/${clusterName}`, { data: psmdbPayload });
  expect(updatedPSMDBCluster.ok()).toBeTruthy();

  let psmdbCluster = await request.get(`/v1/kubernetes/${kubernetesId}/database-clusters/${clusterName}`);
  expect(psmdbCluster.ok()).toBeTruthy();

  expect((await updatedPSMDBCluster.json()).spec.databaseConfig).toBe(psmdbPayload.spec.databaseConfig);

  await request.delete(`/v1/kubernetes/${kubernetesId}/database-clusters/${clusterName}`);

  psmdbCluster = await request.get(`/v1/kubernetes/${kubernetesId}/database-clusters/${clusterName}`);
  expect(psmdbCluster.status()).toBe(404);
});

test('expose cluster after creation', async ({ request, page }) => {
  const clusterName = 'exposed-psmdb-cluster';
  const psmdbPayload = {
    apiVersion: 'dbaas.percona.com/v1',
    kind: 'DatabaseCluster',
    metadata: {
      name: clusterName,
      finalizers: ['delete-psmdb-pvc'], // Required for the CI/CD workflows. For the end user we should keep unset, unless she set it explicitly
    },
    spec: {
      databaseType: 'psmdb',
      databaseImage: 'percona/percona-server-mongodb:4.4.10-11',
      databaseConfig: '',
      secretsName: 'test-psmdb-cluster-secrets',
      clusterSize: 3,
      loadBalancer: {
        type: 'mongos',
        exposeType: 'ClusterIP', // database cluster is not exposed by default
        size: 3, // Usually, a cluster size is equals to a load balancer set of nodes and any database nodes
      },
      dbInstance: {
        cpu: '1',
        memory: '1G',
        diskSize: '15G',
      },
    },
  };
  await request.post(`/v1/kubernetes/${kubernetesId}/database-clusters`, {
    data: psmdbPayload,
  });

  for (let i = 0; i < 15; i++) {
    await page.waitForTimeout(1000);

    const psmdbCluster = await request.get(`/v1/kubernetes/${kubernetesId}/database-clusters/${clusterName}`);
    expect(psmdbCluster.ok()).toBeTruthy();

    const result = (await psmdbCluster.json());
    if (typeof result.status === 'undefined' || typeof result.status.size === 'undefined') {
      continue;
    }

    expect(result.metadata.name).toBe(clusterName);
    expect(result.spec).toMatchObject(psmdbPayload.spec);
    expect(result.status.size).toBe(6);

    psmdbPayload.spec = result.spec;
    psmdbPayload.metadata = result.metadata;
    break;
  }

  psmdbPayload.spec.loadBalancer.type = 'LoadBalancer';
  delete psmdbPayload.metadata.finalizers;

  // Update PSMDB cluster

  const updatedPSMDBCluster = await request.put(`/v1/kubernetes/${kubernetesId}/database-clusters/${clusterName}`, { data: psmdbPayload });
  expect(updatedPSMDBCluster.ok()).toBeTruthy();

  let psmdbCluster = await request.get(`/v1/kubernetes/${kubernetesId}/database-clusters/${clusterName}`);
  expect(psmdbCluster.ok()).toBeTruthy();

  expect((await updatedPSMDBCluster.json()).spec.loadBalancer.type).toBe('LoadBalancer');

  await request.delete(`/v1/kubernetes/${kubernetesId}/database-clusters/${clusterName}`);

  psmdbCluster = await request.get(`/v1/kubernetes/${kubernetesId}/database-clusters/${clusterName}`);
  expect(psmdbCluster.status()).toBe(404);
});
test('expose cluster on EKS to the public internet and scale up', async ({ request, page }) => {
  const clusterName = 'eks-psmdb-cluster';
  const psmdbPayload = {
    apiVersion: 'dbaas.percona.com/v1',
    kind: 'DatabaseCluster',
    metadata: {
      name: clusterName,
      finalizers: ['delete-psmdb-pvc'], // Required for the CI/CD workflows. For the end user we should keep unset, unless she set it explicitly
    },
    spec: {
      databaseType: 'psmdb',
      databaseImage: 'percona/percona-server-mongodb:4.4.10-11',
      databaseConfig: '',
      secretsName: 'test-psmdb-cluster-secrets',
      clusterSize: 3,
      loadBalancer: {
        type: 'mongos',
        exposeType: 'LoadBalancer', // database cluster is exposed
        size: 3, // Usually, a cluster size is equals to a load balancer set of nodes and any database nodes
        annotations: {
          // Options below needs to be allied for exposed cluster on AWS infra
          'service.beta.kubernetes.io/aws-load-balancer-nlb-target-type': 'ip',
          'service.beta.kubernetes.io/aws-load-balancer-scheme': 'internet-facing',
          'service.beta.kubernetes.io/aws-load-balancer-target-group-attributes': 'preserve_client_ip.enabled=true',
          // This setting is required if the cluster needs to be exposed to the public internet (e.g internet facing)
          'service.beta.kubernetes.io/aws-load-balancer-type': 'external',
        },
      },
      dbInstance: {
        cpu: '1',
        memory: '1G',
        diskSize: '15G',
      },
    },
  };
  await request.post(`/v1/kubernetes/${kubernetesId}/database-clusters`, {
    data: psmdbPayload,
  });
  for (let i = 0; i < 15; i++) {
    await page.waitForTimeout(1000);

    const psmdbCluster = await request.get(`/v1/kubernetes/${kubernetesId}/database-clusters/${clusterName}`);
    expect(psmdbCluster.ok()).toBeTruthy();

    const result = (await psmdbCluster.json());
    if (typeof result.status === 'undefined' || typeof result.status.size === 'undefined') {
      continue;
    }

    expect(result.metadata.name).toBe(clusterName);
    expect(result.spec).toMatchObject(psmdbPayload.spec);
    expect(result.status.size).toBe(6);

    psmdbPayload.spec = result.spec;
    psmdbPayload.metadata = result.metadata;
    break;
  }

  psmdbPayload.spec.clusterSize = 5;
  delete psmdbPayload.metadata.finalizers;

  // Update PSMDB cluster

  const updatedPSMDBCluster = await request.put(`/v1/kubernetes/${kubernetesId}/database-clusters/${clusterName}`, { data: psmdbPayload });
  expect(updatedPSMDBCluster.ok()).toBeTruthy();

  let psmdbCluster = await request.get(`/v1/kubernetes/${kubernetesId}/database-clusters/${clusterName}`);
  expect(psmdbCluster.ok()).toBeTruthy();

  await request.delete(`/v1/kubernetes/${kubernetesId}/database-clusters/${clusterName}`);
  await page.waitForTimeout(1000);

  psmdbCluster = await request.get(`/v1/kubernetes/${kubernetesId}/database-clusters/${clusterName}`);
  expect(psmdbCluster.status()).toBe(404);
});<|MERGE_RESOLUTION|>--- conflicted
+++ resolved
@@ -3,13 +3,8 @@
 let kubernetesId;
 
 test.beforeAll(async ({ request }) => {
-<<<<<<< HEAD
-  const kubernetesList = await request.get('/kubernetes');
+  const kubernetesList = await request.get('/v1/kubernetes');
   kubernetesId = (await kubernetesList.json())[0].id;
-=======
-  const kubernetesList = await request.get('/v1/kubernetes');
-  kubernetesId = (await kubernetesList.json())[0].ID;
->>>>>>> c40a98cf
 });
 
 test('create/edit/delete single node cluster', async ({ request, page }) => {

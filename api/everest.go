--- conflicted
+++ resolved
@@ -50,61 +50,57 @@
 	_, err = db.Migrate()
 	e.everestK8s = newEverestK8s(e.storage, e.secretsStorage, e.l)
 	return err
-<<<<<<< HEAD
-=======
 }
-
-func (e *EverestServer) proxyKubernetes(ctx echo.Context, kubernetesID, resourceName string) error {
-	cluster, err := e.storage.GetKubernetesCluster(ctx.Request().Context(), kubernetesID)
-	if err != nil {
-		e.l.Error(err)
-		return ctx.JSON(http.StatusInternalServerError, Error{
-			Message: pointer.ToString("Could not get a Kubernetes cluster"),
-		})
-	}
-	encodedSecret, err := e.secretsStorage.GetSecret(ctx.Request().Context(), kubernetesID)
-	if err != nil {
-		e.l.Error(err)
-		return ctx.JSON(http.StatusInternalServerError, Error{
-			Message: pointer.ToString("Could not retrieve kubeconfig"),
-		})
-	}
-
-	config, err := clientcmd.BuildConfigFromKubeconfigGetter("", newConfigGetter(encodedSecret).loadFromString)
-	if err != nil {
-		e.l.Error(err)
-		return ctx.JSON(http.StatusBadRequest, Error{
-			Message: pointer.ToString("Could not build kubeconfig"),
-		})
-	}
-	reverseProxy := httputil.NewSingleHostReverseProxy(
-		&url.URL{
-			Host:   strings.TrimPrefix(config.Host, "https://"),
-			Scheme: "https",
-		})
-	transport, err := rest.TransportFor(config)
-	if err != nil {
-		e.l.Error(err)
-		return ctx.JSON(http.StatusBadRequest, Error{
-			Message: pointer.ToString("Could not create REST transport"),
-		})
-	}
-	reverseProxy.Transport = transport
-	req := ctx.Request()
-	req.URL.Path = buildProxiedURL(ctx.Request().URL.Path, kubernetesID, resourceName, cluster.Namespace)
-	reverseProxy.ServeHTTP(ctx.Response(), req)
-	return nil
-}
-
-func buildProxiedURL(uri, kubernetesID, resourceName, namespace string) string {
-	// cut the /kubernetes part
-	uri = strings.TrimPrefix(uri, "/v1/kubernetes/"+kubernetesID)
-
-	// cut the resource name if present
-	uri = strings.TrimSuffix(uri, resourceName)
-
-	// remove kebab-case
-	uri = strings.ReplaceAll(uri, "-", "")
-	return fmt.Sprintf("/apis/everest.percona.com/v1alpha1/namespaces/%s%s%s", namespace, uri, resourceName)
->>>>>>> cf748479
-}+//func (e *EverestServer) proxyKubernetes(ctx echo.Context, kubernetesID, resourceName string) error {
+//	cluster, err := e.storage.GetKubernetesCluster(ctx.Request().Context(), kubernetesID)
+//	if err != nil {
+//		e.l.Error(err)
+//		return ctx.JSON(http.StatusInternalServerError, Error{
+//			Message: pointer.ToString("Could not get a Kubernetes cluster"),
+//		})
+//	}
+//	encodedSecret, err := e.secretsStorage.GetSecret(ctx.Request().Context(), kubernetesID)
+//	if err != nil {
+//		e.l.Error(err)
+//		return ctx.JSON(http.StatusInternalServerError, Error{
+//			Message: pointer.ToString("Could not retrieve kubeconfig"),
+//		})
+//	}
+//
+//	config, err := clientcmd.BuildConfigFromKubeconfigGetter("", newConfigGetter(encodedSecret).loadFromString)
+//	if err != nil {
+//		e.l.Error(err)
+//		return ctx.JSON(http.StatusBadRequest, Error{
+//			Message: pointer.ToString("Could not build kubeconfig"),
+//		})
+//	}
+//	reverseProxy := httputil.NewSingleHostReverseProxy(
+//		&url.URL{
+//			Host:   strings.TrimPrefix(config.Host, "https://"),
+//			Scheme: "https",
+//		})
+//	transport, err := rest.TransportFor(config)
+//	if err != nil {
+//		e.l.Error(err)
+//		return ctx.JSON(http.StatusBadRequest, Error{
+//			Message: pointer.ToString("Could not create REST transport"),
+//		})
+//	}
+//	reverseProxy.Transport = transport
+//	req := ctx.Request()
+//	req.URL.Path = buildProxiedURL(ctx.Request().URL.Path, kubernetesID, resourceName, cluster.Namespace)
+//	reverseProxy.ServeHTTP(ctx.Response(), req)
+//	return nil
+//}
+//
+//func buildProxiedURL(uri, kubernetesID, resourceName, namespace string) string {
+//	// cut the /kubernetes part
+//	uri = strings.TrimPrefix(uri, "/v1/kubernetes/"+kubernetesID)
+//
+//	// cut the resource name if present
+//	uri = strings.TrimSuffix(uri, resourceName)
+//
+//	// remove kebab-case
+//	uri = strings.ReplaceAll(uri, "-", "")
+//	return fmt.Sprintf("/apis/everest.percona.com/v1alpha1/namespaces/%s%s%s", namespace, uri, resourceName)
+//}
// percona-everest-backend
// Copyright (C) 2023 Percona LLC
//
// Licensed under the Apache License, Version 2.0 (the "License");
// you may not use this file except in compliance with the License.
// You may obtain a copy of the License at
//
// http://www.apache.org/licenses/LICENSE-2.0
//
// Unless required by applicable law or agreed to in writing, software
// distributed under the License is distributed on an "AS IS" BASIS,
// WITHOUT WARRANTIES OR CONDITIONS OF ANY KIND, either express or implied.
// See the License for the specific language governing permissions and
// limitations under the License.

// Package api contains the API server implementation.
package api

//go:generate ../bin/oapi-codegen --config=server.cfg.yml  ../docs/spec/openapi.yml

import (
	"context"
	"fmt"
	"io/fs"
	"net/http"
	"net/http/httputil"
	"net/url"
	"strings"
	"sync"

	"github.com/AlekSi/pointer"
	"github.com/deepmap/oapi-codegen/pkg/middleware"
	"github.com/getkin/kin-openapi/openapi3"
	"github.com/labstack/echo/v4"
	echomiddleware "github.com/labstack/echo/v4/middleware"
	"github.com/pkg/errors"
	"go.uber.org/zap"
	"k8s.io/client-go/rest"
	"k8s.io/client-go/tools/clientcmd"

	"github.com/percona/percona-everest-backend/cmd/config"
	"github.com/percona/percona-everest-backend/model"
	"github.com/percona/percona-everest-backend/pkg/kubernetes"
	"github.com/percona/percona-everest-backend/public"
)

const (
	pgStorageName   = "postgres"
	pgMigrationsDir = "migrations"
)

// EverestServer represents the server struct.
type EverestServer struct {
	config         *config.EverestConfig
	l              *zap.SugaredLogger
	storage        storage
	secretsStorage secretsStorage
}

// List represents a general object with the list of items.
type List struct {
	Items string `json:"items"`
}

// NewEverestServer creates and configures everest API.
func NewEverestServer(c *config.EverestConfig, l *zap.SugaredLogger) (*EverestServer, error) {
	e := &EverestServer{
		config: c,
		l:      l,
	}
	err := e.initEverest()

	return e, err
}

func (e *EverestServer) initEverest() error {
	db, err := model.NewDatabase(pgStorageName, e.config.DSN, pgMigrationsDir)
	if err != nil {
		return err
	}
	e.storage = db
	e.secretsStorage = db // so far the db implements both interfaces - the regular storage and the secrets storage
	_, err = db.Migrate()
	return err
}

<<<<<<< HEAD
// proxyKubernetes proxies echo requests to the k8s.
=======
func (e *EverestServer) initKubeClient(ctx echo.Context, kubernetesID string) (*model.KubernetesCluster, *kubernetes.Kubernetes, int, error) {
	k, err := e.storage.GetKubernetesCluster(ctx.Request().Context(), kubernetesID)
	if err != nil {
		e.l.Error(err)
		return nil, nil, http.StatusBadRequest, errors.New("Could not find Kubernetes cluster")
	}

	kubeClient, err := kubernetes.NewFromSecretsStorage(
		ctx.Request().Context(), e.secretsStorage, k.ID,
		k.Namespace, e.l,
	)
	if err != nil {
		e.l.Error(err)
		return k, nil, http.StatusInternalServerError, errors.New("Could not create Kubernetes client from kubeconfig")
	}

	return k, kubeClient, 0, nil
}

// BootstrapHTTPServer configures http server for the current EverestServer instance.
func (e *EverestServer) BootstrapHTTPServer(httpServer *echo.Echo, swagger *openapi3.T) error {
	fsys, err := fs.Sub(public.Static, "dist")
	if err != nil {
		return errors.Wrap(err, "error reading filesystem")
	}
	staticFilesHandler := http.FileServer(http.FS(fsys))
	httpServer.GET("/*", echo.WrapHandler(staticFilesHandler))
	// Log all requests
	httpServer.Use(echomiddleware.Logger())
	httpServer.Pre(echomiddleware.RemoveTrailingSlash())

	basePath, err := swagger.Servers.BasePath()
	if err != nil {
		return errors.Wrap(err, "could not get base path")
	}

	// Use our validation middleware to check all requests against the OpenAPI schema.
	g := httpServer.Group(basePath)
	g.Use(middleware.OapiRequestValidatorWithOptions(swagger, &middleware.Options{
		SilenceServersWarning: false, // This is false on purpose due to a bug in oapi-codegen implementation
	}))
	RegisterHandlers(g, e)

	return nil
}

// Shutdown gracefully stops the Everest server.
func (e *EverestServer) Shutdown(ctx context.Context, eServer *echo.Echo) error {
	e.l.Info("Shutting down http server")
	if err := eServer.Shutdown(ctx); err != nil {
		e.l.Error(errors.Wrap(err, "could not shut down http server"))
	} else {
		e.l.Info("http server shut down")
	}

	e.l.Info("Shutting down Everest")
	wg := sync.WaitGroup{}

	wg.Add(1)
	go func() {
		defer wg.Done()
		e.l.Info("Shutting down database storage")
		if err := e.storage.Close(); err != nil {
			e.l.Error(errors.Wrap(err, "could not shut down database storage"))
		} else {
			e.l.Info("Database storage shut down")
		}
	}()

	wg.Add(1)
	go func() {
		defer wg.Done()
		e.l.Info("Shutting down secrets storage")
		if err := e.secretsStorage.Close(); err != nil {
			e.l.Error(errors.Wrap(err, "could not shut down secret storage"))
		} else {
			e.l.Info("Secret storage shut down")
		}
	}()

	done := make(chan struct{}, 1)
	go func() {
		wg.Wait()
		close(done)
	}()

	select {
	case <-done:
		return nil
	case <-ctx.Done():
		return ctx.Err()
	}
}

>>>>>>> 52d162af
func (e *EverestServer) proxyKubernetes(ctx echo.Context, kubernetesID, resourceName string) error {
	cluster, err := e.storage.GetKubernetesCluster(ctx.Request().Context(), kubernetesID)
	if err != nil {
		e.l.Error(err)
		return ctx.JSON(http.StatusInternalServerError, Error{
			Message: pointer.ToString("Could not get a Kubernetes cluster"),
		})
	}
	encodedSecret, err := e.secretsStorage.GetSecret(ctx.Request().Context(), kubernetesID)
	if err != nil {
		e.l.Error(err)
		return ctx.JSON(http.StatusInternalServerError, Error{
			Message: pointer.ToString("Could not retrieve kubeconfig"),
		})
	}

	config, err := clientcmd.BuildConfigFromKubeconfigGetter("", newConfigGetter(encodedSecret).loadFromString)
	if err != nil {
		e.l.Error(err)
		return ctx.JSON(http.StatusBadRequest, Error{
			Message: pointer.ToString("Could not build kubeconfig"),
		})
	}
	reverseProxy := httputil.NewSingleHostReverseProxy(
		&url.URL{
			Host:   strings.TrimPrefix(config.Host, "https://"),
			Scheme: "https",
		})
	transport, err := rest.TransportFor(config)
	if err != nil {
		e.l.Error(err)
		return ctx.JSON(http.StatusBadRequest, Error{
			Message: pointer.ToString("Could not create REST transport"),
		})
	}
	reverseProxy.Transport = transport
	req := ctx.Request()
	req.URL.Path = buildProxiedURL(ctx.Request().URL.Path, kubernetesID, resourceName, cluster.Namespace)
	reverseProxy.ServeHTTP(ctx.Response(), req)
	return nil
}

func buildProxiedURL(uri, kubernetesID, resourceName, namespace string) string {
	// cut the /kubernetes part
	uri = strings.TrimPrefix(uri, "/v1/kubernetes/"+kubernetesID)

	// cut the resource name if present
	uri = strings.TrimSuffix(uri, resourceName)

	// remove kebab-case
	uri = strings.ReplaceAll(uri, "-", "")
	return fmt.Sprintf("/apis/everest.percona.com/v1alpha1/namespaces/%s%s%s", namespace, uri, resourceName)
}<|MERGE_RESOLUTION|>--- conflicted
+++ resolved
@@ -84,9 +84,6 @@
 	return err
 }
 
-<<<<<<< HEAD
-// proxyKubernetes proxies echo requests to the k8s.
-=======
 func (e *EverestServer) initKubeClient(ctx echo.Context, kubernetesID string) (*model.KubernetesCluster, *kubernetes.Kubernetes, int, error) {
 	k, err := e.storage.GetKubernetesCluster(ctx.Request().Context(), kubernetesID)
 	if err != nil {
@@ -181,7 +178,6 @@
 	}
 }
 
->>>>>>> 52d162af
 func (e *EverestServer) proxyKubernetes(ctx echo.Context, kubernetesID, resourceName string) error {
 	cluster, err := e.storage.GetKubernetesCluster(ctx.Request().Context(), kubernetesID)
 	if err != nil {

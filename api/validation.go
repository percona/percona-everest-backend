// percona-everest-backend
// Copyright (C) 2023 Percona LLC
//
// Licensed under the Apache License, Version 2.0 (the "License");
// you may not use this file except in compliance with the License.
// You may obtain a copy of the License at
//
// http://www.apache.org/licenses/LICENSE-2.0
//
// Unless required by applicable law or agreed to in writing, software
// distributed under the License is distributed on an "AS IS" BASIS,
// WITHOUT WARRANTIES OR CONDITIONS OF ANY KIND, either express or implied.
// See the License for the specific language governing permissions and
// limitations under the License.

package api

import (
<<<<<<< HEAD
	"bytes"
=======
	"errors"
>>>>>>> bad33172
	"fmt"
	"net/http"
	"net/url"
	"regexp"

	"github.com/AlekSi/pointer"
	"github.com/aws/aws-sdk-go/aws"
	"github.com/aws/aws-sdk-go/aws/credentials"
	"github.com/aws/aws-sdk-go/aws/session"
	"github.com/aws/aws-sdk-go/service/s3"
	"github.com/labstack/echo/v4"
	everestv1alpha1 "github.com/percona/everest-operator/api/v1alpha1"
	"go.uber.org/zap"
	k8serrors "k8s.io/apimachinery/pkg/api/errors"
	"k8s.io/apimachinery/pkg/api/resource"

	"github.com/percona/percona-everest-backend/cmd/config"
	"github.com/percona/percona-everest-backend/model"
)

const (
	pxcDeploymentName   = "percona-xtradb-cluster-operator"
	psmdbDeploymentName = "percona-server-mongodb-operator"
	pgDeploymentName    = "percona-postgresql-operator"
)

var (
	minStorageQuantity = resource.MustParse("1G")   //nolint:gochecknoglobals
	minCPUQuantity     = resource.MustParse("600m") //nolint:gochecknoglobals
	minMemQuantity     = resource.MustParse("512M") //nolint:gochecknoglobals

	errDBCEmptyMetadata      = errors.New("databaseCluster's Metadata should not be empty")
	errDBCNameEmpty          = errors.New("databaseCluster's metadata.name should not be empty")
	errDBCNameWrongFormat    = errors.New("databaseCluster's metadata.name should be a string")
	errNotEnoughMemory       = fmt.Errorf("memory limits should be above %s", minMemQuantity.String())
	errInt64NotSupported     = errors.New("specifying resources using int64 data type is not supported. Please use string format for that")
	errNotEnoughCPU          = fmt.Errorf("CPU limits should be above %s", minCPUQuantity.String())
	errNotEnoughDiskSize     = fmt.Errorf("storage size should be above %s", minStorageQuantity.String())
	errUnsupportedPXCProxy   = errors.New("you can use either HAProxy or Proxy SQL for PXC clusters")
	errUnsupportedPGProxy    = errors.New("you can use only PGBouncer as a proxy type for Postgres clusters")
	errUnsupportedPSMDBProxy = errors.New("you can use only Mongos as a proxy type for MongoDB clusters")
	errNoSchedules           = errors.New("please specify at least one backup schedule")
	errNoNameInSchedule      = errors.New("'name' field for the backup schedules cannot be empty")
	errNoBackupStorageName   = errors.New("'backupStorageName' field cannot be empty when schedule is enabled")
	errNoResourceDefined     = errors.New("please specify resource limits for the cluster")
	//nolint:gochecknoglobals
	operatorEngine = map[everestv1alpha1.EngineType]string{
		everestv1alpha1.DatabaseEnginePXC:        pxcDeploymentName,
		everestv1alpha1.DatabaseEnginePSMDB:      psmdbDeploymentName,
		everestv1alpha1.DatabaseEnginePostgresql: pgDeploymentName,
	}
)

// ErrNameNotRFC1035Compatible when the given fieldName doesn't contain RFC 1035 compatible string.
func ErrNameNotRFC1035Compatible(fieldName string) error {
	return fmt.Errorf(`'%s' is not RFC 1035 compatible. The name should contain only lowercase alphanumeric characters or '-', start with an alphabetic character, end with an alphanumeric character`,
		fieldName,
	)
}

// ErrNameTooLong when the given fieldName is longer than expected.
func ErrNameTooLong(fieldName string) error {
	return fmt.Errorf("'%s' can be at most 22 characters long", fieldName)
}

// ErrCreateStorageNotSupported appears when trying to create a storage of a type that is not supported.
func ErrCreateStorageNotSupported(storageType string) error {
	return fmt.Errorf("creating storage is not implemented for '%s'", storageType)
}

// ErrUpdateStorageNotSupported appears when trying to update a storage of a type that is not supported.
func ErrUpdateStorageNotSupported(storageType string) error {
	return fmt.Errorf("updating storage is not implemented for '%s'", storageType)
}

// ErrInvalidURL when the given fieldName contains invalid URL.
func ErrInvalidURL(fieldName string) error {
	return fmt.Errorf("'%s' is an invalid URL", fieldName)
}

// validates names to be RFC-1035 compatible  https://kubernetes.io/docs/concepts/overview/working-with-objects/names/#rfc-1035-label-names
func validateRFC1035(s, name string) error {
	// We are diverging from the RFC1035 spec in regards to the length of the
	// name because the PXC operator limits the name of the cluster to 22.
	if len(s) > 22 {
		return ErrNameTooLong(name)
	}

	rfc1035Regex := "^[a-z]([-a-z0-9]{0,61}[a-z0-9])?$"
	re := regexp.MustCompile(rfc1035Regex)
	if !re.MatchString(s) {
		return ErrNameNotRFC1035Compatible(name)
	}

	return nil
}

func validateURL(urlStr string) bool {
	_, err := url.ParseRequestURI(urlStr)
	return err == nil
}

func validateStorageAccessByCreate(params CreateBackupStorageParams, l *zap.SugaredLogger) error {
	switch params.Type { //nolint:exhaustive
	case CreateBackupStorageParamsTypeS3:
		return s3Access(l, params.Url, params.AccessKey, params.SecretKey, params.BucketName, params.Region)
	default:
		return ErrCreateStorageNotSupported(string(params.Type))
	}
}

func validateStorageAccessByUpdate(oldData *storageData, params UpdateBackupStorageParams, l *zap.SugaredLogger) error {
	endpoint := &oldData.storage.URL
	if params.Url != nil {
		endpoint = params.Url
	}

	accessKey := oldData.accessKey
	if params.AccessKey != nil {
		accessKey = *params.AccessKey
	}

	secretKey := oldData.secretKey
	if params.SecretKey != nil {
		secretKey = *params.SecretKey
	}

	bucketName := oldData.storage.BucketName
	if params.BucketName != nil {
		bucketName = *params.BucketName
	}

	region := oldData.storage.Region
	if params.Region != nil {
		region = *params.Region
	}

	switch oldData.storage.Type {
	case string(BackupStorageTypeS3):
		return s3Access(l, endpoint, accessKey, secretKey, bucketName, region)
	default:
		return ErrUpdateStorageNotSupported(oldData.storage.Type)
	}
}

type storageData struct {
	accessKey string
	secretKey string
	storage   model.BackupStorage
}

func s3Access(l *zap.SugaredLogger, endpoint *string, accessKey, secretKey, bucketName, region string) error {
	if config.Debug {
		return nil
	}

	if endpoint != nil && *endpoint == "" {
		endpoint = nil
	}

	// Create a new session with the provided credentials
	sess, err := session.NewSession(&aws.Config{
		Endpoint:    endpoint,
		Region:      aws.String(region),
		Credentials: credentials.NewStaticCredentials(accessKey, secretKey, ""),
	})
	if err != nil {
		return err
	}

	// Create a new S3 client with the session
	svc := s3.New(sess)

	_, err = svc.HeadBucket(&s3.HeadBucketInput{
		Bucket: aws.String(bucketName),
	})
	if err != nil {
		l.Error(err)
		return errors.Wrap(errUserFacingMsg, "could not issue head request to S3 bucket")
	}

	testKey := "everest-write-test"
	_, err = svc.PutObject(&s3.PutObjectInput{
		Bucket: aws.String(bucketName),
		Body:   bytes.NewReader([]byte{}),
		Key:    aws.String(testKey),
	})
	if err != nil {
		l.Error(err)
		return errors.Wrap(errUserFacingMsg, "could not write to S3 bucket")
	}

	_, err = svc.GetObject(&s3.GetObjectInput{
		Bucket: aws.String(bucketName),
		Key:    aws.String(testKey),
	})
	if err != nil {
		l.Error(err)
		return errors.Wrap(errUserFacingMsg, "could not read from S3 bucket")
	}

	_, err = svc.DeleteObject(&s3.DeleteObjectInput{
		Bucket: aws.String(bucketName),
		Key:    aws.String(testKey),
	})
	if err != nil {
		l.Error(err)
		return errors.Wrap(errUserFacingMsg, "could not delete an object from S3 bucket")
	}

	return nil
}

func validateUpdateBackupStorageRequest(ctx echo.Context) (*UpdateBackupStorageParams, error) {
	var params UpdateBackupStorageParams
	if err := ctx.Bind(&params); err != nil {
		return nil, err
	}

	if params.Url != nil {
		if ok := validateURL(*params.Url); !ok {
			err := ErrInvalidURL("url")
			return nil, err
		}
	}

	return &params, nil
}

func validateCreateBackupStorageRequest(ctx echo.Context, l *zap.SugaredLogger) (*CreateBackupStorageParams, error) {
	var params CreateBackupStorageParams
	if err := ctx.Bind(&params); err != nil {
		return nil, err
	}

	if err := validateRFC1035(params.Name, "name"); err != nil {
		return nil, err
	}

	if params.Url != nil {
		if ok := validateURL(*params.Url); !ok {
			err := ErrInvalidURL("url")
			return nil, err
		}
	}

	// check data access
	if err := validateStorageAccessByCreate(params, l); err != nil {
		if errors.Is(err, errUserFacingMsg) {
			return nil, errors.Wrap(err, "Could not connect to the backup storage, please check the new credentials are correct")
		}

		l.Error(err)
		return nil, errors.New("could not connect to the backup storage, please check the new credentials are correct")
	}

	return &params, nil
}

func validateCreateMonitoringInstanceRequest(ctx echo.Context) (*CreateMonitoringInstanceJSONRequestBody, error) {
	var params CreateMonitoringInstanceJSONRequestBody
	if err := ctx.Bind(&params); err != nil {
		return nil, err
	}

	if err := validateRFC1035(params.Name, "name"); err != nil {
		return nil, err
	}

	if ok := validateURL(params.Url); !ok {
		return nil, ErrInvalidURL("url")
	}

	switch params.Type {
	case MonitoringInstanceCreateParamsTypePmm:
		if params.Pmm == nil {
			return nil, fmt.Errorf("pmm key is required for type %s", params.Type)
		}

		if params.Pmm.ApiKey == "" && params.Pmm.User == "" && params.Pmm.Password == "" {
			return nil, errors.New("one of pmm.apiKey, pmm.user or pmm.password fields is required")
		}
	default:
		return nil, fmt.Errorf("monitoring type %s is not supported", params.Type)
	}

	return &params, nil
}

func validateUpdateMonitoringInstanceRequest(ctx echo.Context) (*UpdateMonitoringInstanceJSONRequestBody, error) {
	var params UpdateMonitoringInstanceJSONRequestBody
	if err := ctx.Bind(&params); err != nil {
		return nil, err
	}

	if params.Url != "" {
		if ok := validateURL(params.Url); !ok {
			err := ErrInvalidURL("url")
			return nil, err
		}
	}

	if err := validateUpdateMonitoringInstanceType(params); err != nil {
		return nil, err
	}

	if params.Pmm != nil && params.Pmm.ApiKey == "" && params.Pmm.User == "" && params.Pmm.Password == "" {
		return nil, errors.New("one of pmm.apiKey, pmm.user or pmm.password fields is required")
	}

	return &params, nil
}

func validateUpdateMonitoringInstanceType(params UpdateMonitoringInstanceJSONRequestBody) error {
	switch params.Type {
	case "":
		return nil
	case MonitoringInstanceUpdateParamsTypePmm:
		if params.Pmm == nil {
			return fmt.Errorf("pmm key is required for type %s", params.Type)
		}
	default:
		return errors.New("this monitoring type is not supported")
	}

	return nil
}

func validateCreateDatabaseClusterRequest(dbc DatabaseCluster) error {
	if dbc.Metadata == nil {
		return errDBCEmptyMetadata
	}

	md := *dbc.Metadata
	name, ok := md["name"]
	if !ok {
		return errDBCNameEmpty
	}

	strName, ok := name.(string)
	if !ok {
		return errDBCNameWrongFormat
	}

	return validateRFC1035(strName, "metadata.name")
}

func (e *EverestServer) validateDBClusterAccess(ctx echo.Context, kubernetesID, dbClusterName string) error {
	_, kubeClient, code, err := e.initKubeClient(ctx.Request().Context(), kubernetesID)
	if err != nil {
		return ctx.JSON(code, Error{Message: pointer.ToString(err.Error())})
	}

	_, err = kubeClient.GetDatabaseCluster(ctx.Request().Context(), dbClusterName)
	if err != nil {
		if k8serrors.IsNotFound(err) {
			return ctx.JSON(http.StatusBadRequest, Error{Message: pointer.ToString(fmt.Sprintf("DatabaseCluster '%s' is not found", dbClusterName))})
		}
		e.l.Error(err)
		return ctx.JSON(http.StatusInternalServerError, Error{Message: pointer.ToString(err.Error())})
	}

	return nil
}

func (e *EverestServer) validateDatabaseClusterCR(ctx echo.Context, kubernetesID string, databaseCluster *DatabaseCluster) error {
	if err := validateCreateDatabaseClusterRequest(*databaseCluster); err != nil {
		return err
	}

	_, kubeClient, _, err := e.initKubeClient(ctx.Request().Context(), kubernetesID)
	if err != nil {
		return err
	}
	engineName, ok := operatorEngine[everestv1alpha1.EngineType(databaseCluster.Spec.Engine.Type)]
	if !ok {
		return errors.New("unsupported database engine")
	}
	engine, err := kubeClient.GetDatabaseEngine(ctx.Request().Context(), engineName)
	if err != nil {
		return err
	}
	if err := validateVersion(databaseCluster.Spec.Engine.Version, engine); err != nil {
		return err
	}
	if databaseCluster.Spec.Proxy != nil && databaseCluster.Spec.Proxy.Type != nil {
		if err := validateProxy(databaseCluster.Spec.Engine.Type, string(*databaseCluster.Spec.Proxy.Type)); err != nil {
			return err
		}
	}
	if err := validateBackupSpec(databaseCluster); err != nil {
		return err
	}
	return validateResourceLimits(databaseCluster)
}

func validateVersion(version *string, engine *everestv1alpha1.DatabaseEngine) error {
	if version != nil {
		if len(engine.Spec.AllowedVersions) != 0 {
			if !containsVersion(*version, engine.Spec.AllowedVersions) {
				return fmt.Errorf("using %s version for %s is not allowed", *version, engine.Spec.Type)
			}
			return nil
		}
		if _, ok := engine.Status.AvailableVersions.Engine[*version]; !ok {
			return fmt.Errorf("%s is not in available versions list", *version)
		}
	}
	return nil
}

func containsVersion(version string, versions []string) bool {
	if version == "" {
		return true
	}
	for _, allowedVersion := range versions {
		if version == allowedVersion {
			return true
		}
	}
	return false
}

func validateProxy(engineType, proxyType string) error {
	if engineType == string(everestv1alpha1.DatabaseEnginePXC) {
		if proxyType != string(everestv1alpha1.ProxyTypeProxySQL) && proxyType != string(everestv1alpha1.ProxyTypeHAProxy) {
			return errUnsupportedPXCProxy
		}
	}

	if engineType == string(everestv1alpha1.DatabaseEnginePostgresql) && proxyType != string(everestv1alpha1.ProxyTypePGBouncer) {
		return errUnsupportedPGProxy
	}
	if engineType == string(everestv1alpha1.DatabaseEnginePSMDB) && proxyType != string(everestv1alpha1.ProxyTypeMongos) {
		return errUnsupportedPSMDBProxy
	}
	return nil
}

func validateBackupSpec(cluster *DatabaseCluster) error {
	if cluster.Spec.Backup == nil {
		return nil
	}
	if !cluster.Spec.Backup.Enabled {
		return nil
	}
	if cluster.Spec.Backup.Schedules == nil {
		return errNoSchedules
	}

	for _, schedule := range *cluster.Spec.Backup.Schedules {
		if schedule.Name == "" {
			return errNoNameInSchedule
		}
		if schedule.Enabled && schedule.BackupStorageName == "" {
			return errNoBackupStorageName
		}
	}
	return nil
}

func validateResourceLimits(cluster *DatabaseCluster) error {
	if err := ensureNonEmptyResources(cluster); err != nil {
		return err
	}
	if err := validateCPU(cluster); err != nil {
		return err
	}
	if err := validateMemory(cluster); err != nil {
		return err
	}
	return validateStorageSize(cluster)
}

func ensureNonEmptyResources(cluster *DatabaseCluster) error {
	if cluster.Spec.Engine.Resources == nil {
		return errNoResourceDefined
	}
	if cluster.Spec.Engine.Resources.Cpu == nil {
		return errNotEnoughCPU
	}
	if cluster.Spec.Engine.Resources.Memory == nil {
		return errNotEnoughMemory
	}
	return nil
}

func validateCPU(cluster *DatabaseCluster) error {
	cpuStr, err := cluster.Spec.Engine.Resources.Cpu.AsDatabaseClusterSpecEngineResourcesCpu1()
	if err == nil {
		cpu, err := resource.ParseQuantity(cpuStr)
		if err != nil {
			return err
		}
		if cpu.Cmp(minCPUQuantity) == -1 {
			return errNotEnoughCPU
		}
	}
	_, err = cluster.Spec.Engine.Resources.Cpu.AsDatabaseClusterSpecEngineResourcesCpu0()
	if err == nil {
		return errInt64NotSupported
	}
	return nil
}

func validateMemory(cluster *DatabaseCluster) error {
	_, err := cluster.Spec.Engine.Resources.Memory.AsDatabaseClusterSpecEngineResourcesMemory0()
	if err == nil {
		return errInt64NotSupported
	}
	memStr, err := cluster.Spec.Engine.Resources.Memory.AsDatabaseClusterSpecEngineResourcesMemory1()
	if err == nil {
		mem, err := resource.ParseQuantity(memStr)
		if err != nil {
			return err
		}
		if mem.Cmp(minMemQuantity) == -1 {
			return errNotEnoughMemory
		}
	}
	return nil
}

func validateStorageSize(cluster *DatabaseCluster) error {
	_, err := cluster.Spec.Engine.Storage.Size.AsDatabaseClusterSpecEngineStorageSize0()
	if err == nil {
		return errInt64NotSupported
	}
	sizeStr, err := cluster.Spec.Engine.Storage.Size.AsDatabaseClusterSpecEngineStorageSize1()

	if err == nil {
		size, err := resource.ParseQuantity(sizeStr)
		if err != nil {
			return err
		}
		if size.Cmp(minStorageQuantity) == -1 {
			return errNotEnoughDiskSize
		}
	}
	return nil
}<|MERGE_RESOLUTION|>--- conflicted
+++ resolved
@@ -16,11 +16,8 @@
 package api
 
 import (
-<<<<<<< HEAD
 	"bytes"
-=======
 	"errors"
->>>>>>> bad33172
 	"fmt"
 	"net/http"
 	"net/url"
@@ -199,7 +196,7 @@
 	})
 	if err != nil {
 		l.Error(err)
-		return errors.Wrap(errUserFacingMsg, "could not issue head request to S3 bucket")
+		return errors.Join(errUserFacingMsg, errors.New("could not issue head request to S3 bucket"))
 	}
 
 	testKey := "everest-write-test"
@@ -210,7 +207,7 @@
 	})
 	if err != nil {
 		l.Error(err)
-		return errors.Wrap(errUserFacingMsg, "could not write to S3 bucket")
+		return errors.Join(errUserFacingMsg, errors.New("could not write to S3 bucket"))
 	}
 
 	_, err = svc.GetObject(&s3.GetObjectInput{
@@ -219,7 +216,7 @@
 	})
 	if err != nil {
 		l.Error(err)
-		return errors.Wrap(errUserFacingMsg, "could not read from S3 bucket")
+		return errors.Join(errUserFacingMsg, errors.New("could not read from S3 bucket"))
 	}
 
 	_, err = svc.DeleteObject(&s3.DeleteObjectInput{
@@ -228,7 +225,7 @@
 	})
 	if err != nil {
 		l.Error(err)
-		return errors.Wrap(errUserFacingMsg, "could not delete an object from S3 bucket")
+		return errors.Join(errUserFacingMsg, errors.New("could not delete an object from S3 bucket"))
 	}
 
 	return nil
@@ -270,7 +267,7 @@
 	// check data access
 	if err := validateStorageAccessByCreate(params, l); err != nil {
 		if errors.Is(err, errUserFacingMsg) {
-			return nil, errors.Wrap(err, "Could not connect to the backup storage, please check the new credentials are correct")
+			return nil, errors.Join(err, errors.New("could not connect to the backup storage, please check the new credentials are correct"))
 		}
 
 		l.Error(err)

--- conflicted
+++ resolved
@@ -898,7 +898,6 @@
 	return nil
 }
 
-<<<<<<< HEAD
 func validatePGRepos(ctx context.Context, db everestv1alpha1.DatabaseCluster, kubeClient *kubernetes.Kubernetes) error {
 	if db.Spec.Engine.Type != everestv1alpha1.DatabaseEnginePostgresql {
 		return nil
@@ -919,10 +918,7 @@
 	return nil
 }
 
-func validateDatabaseClusterRestore(ctx context.Context, restore *DatabaseClusterRestore, kubeClient *kubernetes.Kubernetes) error {
-=======
 func validateDatabaseClusterRestore(ctx context.Context, namespace string, restore *DatabaseClusterRestore, kubeClient *kubernetes.Kubernetes) error {
->>>>>>> d0eaa02d
 	if restore == nil {
 		return errors.New("restore cannot be empty")
 	}

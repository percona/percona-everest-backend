// percona-everest-backend
// Copyright (C) 2023 Percona LLC
//
// Licensed under the Apache License, Version 2.0 (the "License");
// you may not use this file except in compliance with the License.
// You may obtain a copy of the License at
//
// http://www.apache.org/licenses/LICENSE-2.0
//
// Unless required by applicable law or agreed to in writing, software
// distributed under the License is distributed on an "AS IS" BASIS,
// WITHOUT WARRANTIES OR CONDITIONS OF ANY KIND, either express or implied.
// See the License for the specific language governing permissions and
// limitations under the License.

package api

import (
	"bytes"
	"context"
	"errors"
	"fmt"
	"net/http"
	"net/url"
	"regexp"

	"github.com/AlekSi/pointer"
	"github.com/Azure/azure-sdk-for-go/sdk/storage/azblob"
	"github.com/aws/aws-sdk-go/aws"
	"github.com/aws/aws-sdk-go/aws/credentials"
	"github.com/aws/aws-sdk-go/aws/session"
	"github.com/aws/aws-sdk-go/service/s3"
	"github.com/labstack/echo/v4"
	everestv1alpha1 "github.com/percona/everest-operator/api/v1alpha1"
	"go.uber.org/zap"
	k8serrors "k8s.io/apimachinery/pkg/api/errors"
	"k8s.io/apimachinery/pkg/api/resource"

	"github.com/percona/percona-everest-backend/cmd/config"
	"github.com/percona/percona-everest-backend/model"
)

const (
	pxcDeploymentName   = "percona-xtradb-cluster-operator"
	psmdbDeploymentName = "percona-server-mongodb-operator"
	pgDeploymentName    = "percona-postgresql-operator"
)

var (
	minStorageQuantity = resource.MustParse("1G")   //nolint:gochecknoglobals
	minCPUQuantity     = resource.MustParse("600m") //nolint:gochecknoglobals
	minMemQuantity     = resource.MustParse("512M") //nolint:gochecknoglobals

	errDBCEmptyMetadata      = errors.New("databaseCluster's Metadata should not be empty")
	errDBCNameEmpty          = errors.New("databaseCluster's metadata.name should not be empty")
	errDBCNameWrongFormat    = errors.New("databaseCluster's metadata.name should be a string")
	errNotEnoughMemory       = fmt.Errorf("memory limits should be above %s", minMemQuantity.String())
	errInt64NotSupported     = errors.New("specifying resources using int64 data type is not supported. Please use string format for that")
	errNotEnoughCPU          = fmt.Errorf("CPU limits should be above %s", minCPUQuantity.String())
	errNotEnoughDiskSize     = fmt.Errorf("storage size should be above %s", minStorageQuantity.String())
	errUnsupportedPXCProxy   = errors.New("you can use either HAProxy or Proxy SQL for PXC clusters")
	errUnsupportedPGProxy    = errors.New("you can use only PGBouncer as a proxy type for Postgres clusters")
	errUnsupportedPSMDBProxy = errors.New("you can use only Mongos as a proxy type for MongoDB clusters")
	errNoSchedules           = errors.New("please specify at least one backup schedule")
	errNoNameInSchedule      = errors.New("'name' field for the backup schedules cannot be empty")
	errNoBackupStorageName   = errors.New("'backupStorageName' field cannot be empty when schedule is enabled")
	errNoResourceDefined     = errors.New("please specify resource limits for the cluster")
	//nolint:gochecknoglobals
	operatorEngine = map[everestv1alpha1.EngineType]string{
		everestv1alpha1.DatabaseEnginePXC:        pxcDeploymentName,
		everestv1alpha1.DatabaseEnginePSMDB:      psmdbDeploymentName,
		everestv1alpha1.DatabaseEnginePostgresql: pgDeploymentName,
	}
)

// ErrNameNotRFC1035Compatible when the given fieldName doesn't contain RFC 1035 compatible string.
func ErrNameNotRFC1035Compatible(fieldName string) error {
	return fmt.Errorf(`'%s' is not RFC 1035 compatible. The name should contain only lowercase alphanumeric characters or '-', start with an alphabetic character, end with an alphanumeric character`,
		fieldName,
	)
}

// ErrNameTooLong when the given fieldName is longer than expected.
func ErrNameTooLong(fieldName string) error {
	return fmt.Errorf("'%s' can be at most 22 characters long", fieldName)
}

// ErrCreateStorageNotSupported appears when trying to create a storage of a type that is not supported.
func ErrCreateStorageNotSupported(storageType string) error {
	return fmt.Errorf("creating storage is not implemented for '%s'", storageType)
}

// ErrUpdateStorageNotSupported appears when trying to update a storage of a type that is not supported.
func ErrUpdateStorageNotSupported(storageType string) error {
	return fmt.Errorf("updating storage is not implemented for '%s'", storageType)
}

// ErrInvalidURL when the given fieldName contains invalid URL.
func ErrInvalidURL(fieldName string) error {
	return fmt.Errorf("'%s' is an invalid URL", fieldName)
}

// validates names to be RFC-1035 compatible  https://kubernetes.io/docs/concepts/overview/working-with-objects/names/#rfc-1035-label-names
func validateRFC1035(s, name string) error {
	// We are diverging from the RFC1035 spec in regards to the length of the
	// name because the PXC operator limits the name of the cluster to 22.
	if len(s) > 22 {
		return ErrNameTooLong(name)
	}

	rfc1035Regex := "^[a-z]([-a-z0-9]{0,61}[a-z0-9])?$"
	re := regexp.MustCompile(rfc1035Regex)
	if !re.MatchString(s) {
		return ErrNameNotRFC1035Compatible(name)
	}

	return nil
}

func validateURL(urlStr string) bool {
	_, err := url.ParseRequestURI(urlStr)
	return err == nil
}

func validateStorageAccessByCreate(ctx context.Context, params CreateBackupStorageParams, l *zap.SugaredLogger) error {
	switch params.Type {
	case CreateBackupStorageParamsTypeS3:
		return s3Access(l, params.Url, params.AccessKey, params.SecretKey, params.BucketName, params.Region)
	case CreateBackupStorageParamsTypeAzure:
		return azureAccess(ctx, l, params.AccessKey, params.SecretKey, params.BucketName)
	default:
		return ErrCreateStorageNotSupported(string(params.Type))
	}
}

func validateStorageAccessByUpdate(ctx context.Context, oldData *storageData, params UpdateBackupStorageParams, l *zap.SugaredLogger) error {
	endpoint := &oldData.storage.URL
	if params.Url != nil {
		endpoint = params.Url
	}

	accessKey := oldData.accessKey
	if params.AccessKey != nil {
		accessKey = *params.AccessKey
	}

	secretKey := oldData.secretKey
	if params.SecretKey != nil {
		secretKey = *params.SecretKey
	}

	bucketName := oldData.storage.BucketName
	if params.BucketName != nil {
		bucketName = *params.BucketName
	}

	region := oldData.storage.Region
	if params.Region != nil {
		region = *params.Region
	}

	switch oldData.storage.Type {
	case string(BackupStorageTypeS3):
		return s3Access(l, endpoint, accessKey, secretKey, bucketName, region)
	case string(BackupStorageTypeAzure):
		return azureAccess(ctx, l, accessKey, secretKey, bucketName)
	default:
		return ErrUpdateStorageNotSupported(oldData.storage.Type)
	}
}

type storageData struct {
	accessKey string
	secretKey string
	storage   model.BackupStorage
}

func s3Access(l *zap.SugaredLogger, endpoint *string, accessKey, secretKey, bucketName, region string) error {
	if config.Debug {
		return nil
	}

	if endpoint != nil && *endpoint == "" {
		endpoint = nil
	}

	// Create a new session with the provided credentials
	sess, err := session.NewSession(&aws.Config{
		Endpoint:    endpoint,
		Region:      aws.String(region),
		Credentials: credentials.NewStaticCredentials(accessKey, secretKey, ""),
	})
	if err != nil {
		l.Error(err)
		return errors.New("could not initialize S3 session")
	}

	// Create a new S3 client with the session
	svc := s3.New(sess)

	_, err = svc.HeadBucket(&s3.HeadBucketInput{
		Bucket: aws.String(bucketName),
	})
	if err != nil {
		l.Error(err)
		return errors.New("unable to connect to s3. Check your credentials")
	}

	testKey := "everest-write-test"
	_, err = svc.PutObject(&s3.PutObjectInput{
		Bucket: aws.String(bucketName),
		Body:   bytes.NewReader([]byte{}),
		Key:    aws.String(testKey),
	})
	if err != nil {
		l.Error(err)
		return errors.New("could not write to S3 bucket")
	}

	_, err = svc.GetObject(&s3.GetObjectInput{
		Bucket: aws.String(bucketName),
		Key:    aws.String(testKey),
	})
	if err != nil {
		l.Error(err)
		return errors.New("could not read from S3 bucket")
	}

	_, err = svc.DeleteObject(&s3.DeleteObjectInput{
		Bucket: aws.String(bucketName),
		Key:    aws.String(testKey),
	})
	if err != nil {
		l.Error(err)
		return errors.New("could not delete an object from S3 bucket")
	}

	return nil
}

func azureAccess(ctx context.Context, l *zap.SugaredLogger, accountName, accountKey, containerName string) error {
	if config.Debug {
		return nil
	}

	cred, err := azblob.NewSharedKeyCredential(accountName, accountKey)
	if err != nil {
		l.Error(err)
		return errors.Join(errUserFacingMsg, errors.New("could not initialize Azure credentials"))
	}

	client, err := azblob.NewClientWithSharedKeyCredential(fmt.Sprintf("https://%s.blob.core.windows.net/", url.PathEscape(accountName)), cred, nil)
	if err != nil {
		l.Error(err)
		return errors.Join(errUserFacingMsg, errors.New("could not initialize Azure client"))
	}

	pager := client.NewListBlobsFlatPager(containerName, nil)
	if pager.More() {
		if _, err := pager.NextPage(ctx); err != nil {
			l.Error(err)
			return errors.Join(errUserFacingMsg, errors.New("could not list blobs in Azure container"))
		}
	}

	blobName := "everest-test-blob"
	if _, err = client.UploadBuffer(ctx, containerName, blobName, []byte{}, nil); err != nil {
		l.Error(err)
		return errors.Join(errUserFacingMsg, errors.New("could not write to Azure container"))
	}

	if _, err = client.DownloadBuffer(ctx, containerName, blobName, []byte{}, nil); err != nil {
		l.Error(err)
		return errors.Join(errUserFacingMsg, errors.New("could not read from Azure container"))
	}

	if _, err = client.DeleteBlob(ctx, containerName, blobName, nil); err != nil {
		l.Error(err)
		return errors.Join(errUserFacingMsg, errors.New("could not delete a blob from Azure container"))
	}

	return nil
}

func validateUpdateBackupStorageRequest(ctx echo.Context, bs *model.BackupStorage) (*UpdateBackupStorageParams, error) {
	var params UpdateBackupStorageParams
	if err := ctx.Bind(&params); err != nil {
		return nil, err
	}

	if params.Url != nil {
		if ok := validateURL(*params.Url); !ok {
			err := ErrInvalidURL("url")
			return nil, err
		}
	}

	if bs.Type == string(BackupStorageTypeS3) {
		if params.Region != nil && *params.Region == "" {
			return nil, errors.New("region is required when using S3 storage type")
		}
	}

	return &params, nil
}

func validateCreateBackupStorageRequest(ctx echo.Context, l *zap.SugaredLogger) (*CreateBackupStorageParams, error) {
	var params CreateBackupStorageParams
	if err := ctx.Bind(&params); err != nil {
		return nil, err
	}

	if err := validateRFC1035(params.Name, "name"); err != nil {
		return nil, err
	}

	if params.Url != nil {
		if ok := validateURL(*params.Url); !ok {
			err := ErrInvalidURL("url")
			return nil, err
		}
	}

	if params.Type == CreateBackupStorageParamsTypeS3 {
		if params.Region == "" {
			return nil, errors.New("region is required when using S3 storage type")
		}
	}

	// check data access
<<<<<<< HEAD
	if err := validateStorageAccessByCreate(ctx.Request().Context(), params, l); err != nil {
		if errors.Is(err, errUserFacingMsg) {
			return nil, errors.Join(err, errors.New("could not connect to the backup storage, please check the new credentials are correct"))
		}

=======
	if err := validateStorageAccessByCreate(params, l); err != nil {
>>>>>>> d0b3b533
		l.Error(err)
		return nil, err
	}

	return &params, nil
}

func validateCreateMonitoringInstanceRequest(ctx echo.Context) (*CreateMonitoringInstanceJSONRequestBody, error) {
	var params CreateMonitoringInstanceJSONRequestBody
	if err := ctx.Bind(&params); err != nil {
		return nil, err
	}

	if err := validateRFC1035(params.Name, "name"); err != nil {
		return nil, err
	}

	if ok := validateURL(params.Url); !ok {
		return nil, ErrInvalidURL("url")
	}

	switch params.Type {
	case MonitoringInstanceCreateParamsTypePmm:
		if params.Pmm == nil {
			return nil, fmt.Errorf("pmm key is required for type %s", params.Type)
		}

		if params.Pmm.ApiKey == "" && params.Pmm.User == "" && params.Pmm.Password == "" {
			return nil, errors.New("one of pmm.apiKey, pmm.user or pmm.password fields is required")
		}
	default:
		return nil, fmt.Errorf("monitoring type %s is not supported", params.Type)
	}

	return &params, nil
}

func validateUpdateMonitoringInstanceRequest(ctx echo.Context) (*UpdateMonitoringInstanceJSONRequestBody, error) {
	var params UpdateMonitoringInstanceJSONRequestBody
	if err := ctx.Bind(&params); err != nil {
		return nil, err
	}

	if params.Url != "" {
		if ok := validateURL(params.Url); !ok {
			err := ErrInvalidURL("url")
			return nil, err
		}
	}

	if err := validateUpdateMonitoringInstanceType(params); err != nil {
		return nil, err
	}

	if params.Pmm != nil && params.Pmm.ApiKey == "" && params.Pmm.User == "" && params.Pmm.Password == "" {
		return nil, errors.New("one of pmm.apiKey, pmm.user or pmm.password fields is required")
	}

	return &params, nil
}

func validateUpdateMonitoringInstanceType(params UpdateMonitoringInstanceJSONRequestBody) error {
	switch params.Type {
	case "":
		return nil
	case MonitoringInstanceUpdateParamsTypePmm:
		if params.Pmm == nil {
			return fmt.Errorf("pmm key is required for type %s", params.Type)
		}
	default:
		return errors.New("this monitoring type is not supported")
	}

	return nil
}

func validateCreateDatabaseClusterRequest(dbc DatabaseCluster) error {
	if dbc.Metadata == nil {
		return errDBCEmptyMetadata
	}

	md := *dbc.Metadata
	name, ok := md["name"]
	if !ok {
		return errDBCNameEmpty
	}

	strName, ok := name.(string)
	if !ok {
		return errDBCNameWrongFormat
	}

	return validateRFC1035(strName, "metadata.name")
}

func (e *EverestServer) validateDBClusterAccess(ctx echo.Context, kubernetesID, dbClusterName string) error {
	_, kubeClient, code, err := e.initKubeClient(ctx.Request().Context(), kubernetesID)
	if err != nil {
		return ctx.JSON(code, Error{Message: pointer.ToString(err.Error())})
	}

	_, err = kubeClient.GetDatabaseCluster(ctx.Request().Context(), dbClusterName)
	if err != nil {
		if k8serrors.IsNotFound(err) {
			return ctx.JSON(http.StatusBadRequest, Error{Message: pointer.ToString(fmt.Sprintf("DatabaseCluster '%s' is not found", dbClusterName))})
		}
		e.l.Error(err)
		return ctx.JSON(http.StatusInternalServerError, Error{Message: pointer.ToString(err.Error())})
	}

	return nil
}

func (e *EverestServer) validateDatabaseClusterCR(ctx echo.Context, kubernetesID string, databaseCluster *DatabaseCluster) error {
	if err := validateCreateDatabaseClusterRequest(*databaseCluster); err != nil {
		return err
	}

	_, kubeClient, _, err := e.initKubeClient(ctx.Request().Context(), kubernetesID)
	if err != nil {
		return err
	}
	engineName, ok := operatorEngine[everestv1alpha1.EngineType(databaseCluster.Spec.Engine.Type)]
	if !ok {
		return errors.New("unsupported database engine")
	}
	engine, err := kubeClient.GetDatabaseEngine(ctx.Request().Context(), engineName)
	if err != nil {
		return err
	}
	if err := validateVersion(databaseCluster.Spec.Engine.Version, engine); err != nil {
		return err
	}
	if databaseCluster.Spec.Proxy != nil && databaseCluster.Spec.Proxy.Type != nil {
		if err := validateProxy(databaseCluster.Spec.Engine.Type, string(*databaseCluster.Spec.Proxy.Type)); err != nil {
			return err
		}
	}
	if err := validateBackupSpec(databaseCluster); err != nil {
		return err
	}
	return validateResourceLimits(databaseCluster)
}

func validateVersion(version *string, engine *everestv1alpha1.DatabaseEngine) error {
	if version != nil {
		if len(engine.Spec.AllowedVersions) != 0 {
			if !containsVersion(*version, engine.Spec.AllowedVersions) {
				return fmt.Errorf("using %s version for %s is not allowed", *version, engine.Spec.Type)
			}
			return nil
		}
		if _, ok := engine.Status.AvailableVersions.Engine[*version]; !ok {
			return fmt.Errorf("%s is not in available versions list", *version)
		}
	}
	return nil
}

func containsVersion(version string, versions []string) bool {
	if version == "" {
		return true
	}
	for _, allowedVersion := range versions {
		if version == allowedVersion {
			return true
		}
	}
	return false
}

func validateProxy(engineType, proxyType string) error {
	if engineType == string(everestv1alpha1.DatabaseEnginePXC) {
		if proxyType != string(everestv1alpha1.ProxyTypeProxySQL) && proxyType != string(everestv1alpha1.ProxyTypeHAProxy) {
			return errUnsupportedPXCProxy
		}
	}

	if engineType == string(everestv1alpha1.DatabaseEnginePostgresql) && proxyType != string(everestv1alpha1.ProxyTypePGBouncer) {
		return errUnsupportedPGProxy
	}
	if engineType == string(everestv1alpha1.DatabaseEnginePSMDB) && proxyType != string(everestv1alpha1.ProxyTypeMongos) {
		return errUnsupportedPSMDBProxy
	}
	return nil
}

func validateBackupSpec(cluster *DatabaseCluster) error {
	if cluster.Spec.Backup == nil {
		return nil
	}
	if !cluster.Spec.Backup.Enabled {
		return nil
	}
	if cluster.Spec.Backup.Schedules == nil {
		return errNoSchedules
	}

	for _, schedule := range *cluster.Spec.Backup.Schedules {
		if schedule.Name == "" {
			return errNoNameInSchedule
		}
		if schedule.Enabled && schedule.BackupStorageName == "" {
			return errNoBackupStorageName
		}
	}
	return nil
}

func validateResourceLimits(cluster *DatabaseCluster) error {
	if err := ensureNonEmptyResources(cluster); err != nil {
		return err
	}
	if err := validateCPU(cluster); err != nil {
		return err
	}
	if err := validateMemory(cluster); err != nil {
		return err
	}
	return validateStorageSize(cluster)
}

func ensureNonEmptyResources(cluster *DatabaseCluster) error {
	if cluster.Spec.Engine.Resources == nil {
		return errNoResourceDefined
	}
	if cluster.Spec.Engine.Resources.Cpu == nil {
		return errNotEnoughCPU
	}
	if cluster.Spec.Engine.Resources.Memory == nil {
		return errNotEnoughMemory
	}
	return nil
}

func validateCPU(cluster *DatabaseCluster) error {
	cpuStr, err := cluster.Spec.Engine.Resources.Cpu.AsDatabaseClusterSpecEngineResourcesCpu1()
	if err == nil {
		cpu, err := resource.ParseQuantity(cpuStr)
		if err != nil {
			return err
		}
		if cpu.Cmp(minCPUQuantity) == -1 {
			return errNotEnoughCPU
		}
	}
	_, err = cluster.Spec.Engine.Resources.Cpu.AsDatabaseClusterSpecEngineResourcesCpu0()
	if err == nil {
		return errInt64NotSupported
	}
	return nil
}

func validateMemory(cluster *DatabaseCluster) error {
	_, err := cluster.Spec.Engine.Resources.Memory.AsDatabaseClusterSpecEngineResourcesMemory0()
	if err == nil {
		return errInt64NotSupported
	}
	memStr, err := cluster.Spec.Engine.Resources.Memory.AsDatabaseClusterSpecEngineResourcesMemory1()
	if err == nil {
		mem, err := resource.ParseQuantity(memStr)
		if err != nil {
			return err
		}
		if mem.Cmp(minMemQuantity) == -1 {
			return errNotEnoughMemory
		}
	}
	return nil
}

func validateStorageSize(cluster *DatabaseCluster) error {
	_, err := cluster.Spec.Engine.Storage.Size.AsDatabaseClusterSpecEngineStorageSize0()
	if err == nil {
		return errInt64NotSupported
	}
	sizeStr, err := cluster.Spec.Engine.Storage.Size.AsDatabaseClusterSpecEngineStorageSize1()

	if err == nil {
		size, err := resource.ParseQuantity(sizeStr)
		if err != nil {
			return err
		}
		if size.Cmp(minStorageQuantity) == -1 {
			return errNotEnoughDiskSize
		}
	}
	return nil
}

func validateDatabaseClusterOnUpdate(dbc *DatabaseCluster, oldDB *everestv1alpha1.DatabaseCluster) error {
	if dbc.Spec.Engine.Version != nil {
		// XXX: Right now we do not support upgrading of versions
		// because it varies across different engines. Also, we should
		// prohibit downgrades. Hence, if versions are not equal we just return an error
		if oldDB.Spec.Engine.Version != *dbc.Spec.Engine.Version {
			return errors.New("changing version is not allowed")
		}
	}
	if *dbc.Spec.Engine.Replicas < oldDB.Spec.Engine.Replicas && *dbc.Spec.Engine.Replicas == 1 {
		// XXX: We can scale down multiple node clusters to a single node but we need to set
		// `allowUnsafeConfigurations` to `true`. Having this configuration is not recommended
		// and makes a database cluster unsafe. Once allowUnsafeConfigurations set to true you
		// can't set it to false for all operators and psmdb operator does not support it.
		//
		// Once it is supported by all operators we can revert this.
		return fmt.Errorf("cannot scale down %d node cluster to 1. The operation is not supported", oldDB.Spec.Engine.Replicas)
	}
	return nil
}<|MERGE_RESOLUTION|>--- conflicted
+++ resolved
@@ -328,15 +328,7 @@
 	}
 
 	// check data access
-<<<<<<< HEAD
 	if err := validateStorageAccessByCreate(ctx.Request().Context(), params, l); err != nil {
-		if errors.Is(err, errUserFacingMsg) {
-			return nil, errors.Join(err, errors.New("could not connect to the backup storage, please check the new credentials are correct"))
-		}
-
-=======
-	if err := validateStorageAccessByCreate(params, l); err != nil {
->>>>>>> d0b3b533
 		l.Error(err)
 		return nil, err
 	}

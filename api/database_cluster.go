package api

import (
	"net/http"

	"github.com/AlekSi/pointer"
	"github.com/go-logr/zapr"
	"github.com/labstack/echo/v4"
	everestv1alpha1 "github.com/percona/everest-operator/api/v1alpha1"

	"github.com/percona/percona-everest-backend/pkg/kubernetes"
	"github.com/percona/percona-everest-backend/pkg/logger"
)

// CreateDatabaseCluster creates a new db cluster inside the given k8s cluster.
func (e *EverestServer) CreateDatabaseCluster(ctx echo.Context, kubernetesID string) error {
	return e.everestK8s.ProxyKubernetes(ctx, kubernetesID, "")
}

// ListDatabaseClusters List of the created database clusters on the specified kubernetes cluster.
func (e *EverestServer) ListDatabaseClusters(ctx echo.Context, kubernetesID string) error {
	return e.everestK8s.ProxyKubernetes(ctx, kubernetesID, "")
}

// DeleteDatabaseCluster Create a database cluster on the specified kubernetes cluster.
func (e *EverestServer) DeleteDatabaseCluster(ctx echo.Context, kubernetesID string, name string) error {
	return e.everestK8s.ProxyKubernetes(ctx, kubernetesID, name)
}

// GetDatabaseCluster Get the specified database cluster on the specified kubernetes cluster.
func (e *EverestServer) GetDatabaseCluster(ctx echo.Context, kubernetesID string, name string) error {
	return e.everestK8s.ProxyKubernetes(ctx, kubernetesID, name)
}

// UpdateDatabaseCluster Replace the specified database cluster on the specified kubernetes cluster.
func (e *EverestServer) UpdateDatabaseCluster(ctx echo.Context, kubernetesID string, name string) error {
<<<<<<< HEAD
	return e.everestK8s.ProxyKubernetes(ctx, kubernetesID, name)
=======
	return e.proxyKubernetes(ctx, kubernetesID, name)
}

// GetDatabaseClusterCredentials returns credentials for the specified database cluster on the specified kubernetes cluster.
func (e *EverestServer) GetDatabaseClusterCredentials(ctx echo.Context, kubernetesID string, name string) error {
	cluster, err := e.storage.GetKubernetesCluster(ctx.Request().Context(), kubernetesID)
	if err != nil {
		e.l.Error(err)
		return ctx.JSON(http.StatusInternalServerError, Error{Message: pointer.ToString(err.Error())})
	}
	l := logger.MustInitLogger()
	kubeClient, err := kubernetes.NewFromSecretsStorage(ctx.Request().Context(), e.secretsStorage, cluster.ID, cluster.Namespace, zapr.NewLogger(l))
	if err != nil {
		e.l.Error(err)
		return ctx.JSON(http.StatusInternalServerError, Error{Message: pointer.ToString(err.Error())})
	}
	databaseCluster, err := kubeClient.GetDatabaseCluster(ctx.Request().Context(), name)
	if err != nil {
		e.l.Error(err)
		return ctx.JSON(http.StatusInternalServerError, Error{Message: pointer.ToString(err.Error())})
	}
	secret, err := kubeClient.GetSecret(ctx.Request().Context(), databaseCluster.Spec.Engine.UserSecretsName, cluster.Namespace)
	if err != nil {
		e.l.Error(err)
		return ctx.JSON(http.StatusInternalServerError, Error{Message: pointer.ToString(err.Error())})
	}
	response := &DatabaseClusterCredential{}
	switch databaseCluster.Spec.Engine.Type {
	case everestv1alpha1.DatabaseEnginePXC:
		response.Username = pointer.ToString("root")
		response.Password = pointer.ToString(string(secret.Data["root"]))
	case everestv1alpha1.DatabaseEnginePSMDB:
		response.Username = pointer.ToString(string(secret.Data["MONGODB_USER_ADMIN_USER"]))
		response.Password = pointer.ToString(string(secret.Data["MONGODB_USER_ADMIN_PASSWORD"]))
	case everestv1alpha1.DatabaseEnginePostgresql:
		response.Username = pointer.ToString("postgres")
		response.Password = pointer.ToString(string(secret.Data["password"]))
	default:
		return ctx.JSON(http.StatusBadRequest, Error{Message: pointer.ToString("Unsupported database engine")})
	}

	return ctx.JSON(http.StatusOK, response)
>>>>>>> b365790a
}<|MERGE_RESOLUTION|>--- conflicted
+++ resolved
@@ -34,10 +34,7 @@
 
 // UpdateDatabaseCluster Replace the specified database cluster on the specified kubernetes cluster.
 func (e *EverestServer) UpdateDatabaseCluster(ctx echo.Context, kubernetesID string, name string) error {
-<<<<<<< HEAD
 	return e.everestK8s.ProxyKubernetes(ctx, kubernetesID, name)
-=======
-	return e.proxyKubernetes(ctx, kubernetesID, name)
 }
 
 // GetDatabaseClusterCredentials returns credentials for the specified database cluster on the specified kubernetes cluster.
@@ -79,5 +76,4 @@
 	}
 
 	return ctx.JSON(http.StatusOK, response)
->>>>>>> b365790a
 }
--- conflicted
+++ resolved
@@ -119,23 +119,7 @@
 
 	_, client, code, err := e.initKubeClient(ctx, kubernetesID)
 	if err != nil {
-<<<<<<< HEAD
-		e.l.Error(err)
-		return ctx.JSON(http.StatusBadRequest, Error{Message: pointer.ToString("Could not find Kubernetes cluster")})
-	}
-
-	client, err := kubernetes.NewFromSecretsStorage(
-		ctx.Request().Context(), e.secretsStorage, k.ID,
-		k.Namespace, e.l,
-	)
-	if err != nil {
-		e.l.Error(err)
-		return ctx.JSON(http.StatusInternalServerError, Error{
-			Message: pointer.ToString("Could not create Kubernetes client from kubeconfig"),
-		})
-=======
 		return ctx.JSON(code, Error{Message: pointer.ToString(err.Error())})
->>>>>>> 52d162af
 	}
 
 	if params.Force == nil || !*params.Force {

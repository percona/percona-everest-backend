--- conflicted
+++ resolved
@@ -19,9 +19,6 @@
 		return ctx.JSON(http.StatusBadRequest, Error{Message: pointer.ToString(err.Error())})
 	}
 
-<<<<<<< HEAD
-	return ctx.JSON(http.StatusOK, toKubernetesClusterAPIList(list))
-=======
 	result := make([]KubernetesCluster, 0, len(list))
 	for _, k := range list {
 		result = append(result, KubernetesCluster{
@@ -31,7 +28,6 @@
 	}
 
 	return ctx.JSON(http.StatusOK, result)
->>>>>>> 4236f001
 }
 
 // RegisterKubernetesCluster registers a k8s cluster in Everest server.
@@ -64,15 +60,11 @@
 		return ctx.JSON(http.StatusBadRequest, Error{Message: pointer.ToString(err.Error())})
 	}
 
-<<<<<<< HEAD
-	return ctx.JSON(http.StatusOK, toKubernetesClusterAPIItem(*k))
-=======
 	result := KubernetesCluster{
 		Id:   k.ID,
 		Name: k.Name,
 	}
 	return ctx.JSON(http.StatusOK, result)
->>>>>>> 4236f001
 }
 
 // GetKubernetesCluster Get the specified kubernetes cluster.
@@ -82,14 +74,9 @@
 		log.Println(err)
 		return ctx.JSON(http.StatusBadRequest, Error{Message: pointer.ToString(err.Error())})
 	}
-<<<<<<< HEAD
-
-	return ctx.JSON(http.StatusOK, toKubernetesClusterAPIItem(*k))
-=======
 	result := KubernetesCluster{
 		Id:   k.ID,
 		Name: k.Name,
 	}
 	return ctx.JSON(http.StatusOK, result)
->>>>>>> 4236f001
 }
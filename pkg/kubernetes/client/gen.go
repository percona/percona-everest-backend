--- conflicted
+++ resolved
@@ -15,9 +15,5 @@
 
 package client
 
-<<<<<<< HEAD
-//go:generate ../../../bin/ifacemaker -f client.go -f database_cluster.go -f monitoring_config.go -f node.go -f pod.go -f resource.go -f secret.go -f storage.go -f object_storage.go -s Client -i KubeClientConnector -p client -o kubeclient_interface.go
-=======
-//go:generate ../../../bin/ifacemaker -f client.go -f database_cluster.go -f node.go -f pod.go -f secret.go -f storage.go -f backup_storage.go -s Client -i KubeClientConnector -p client -o kubeclient_interface.go
->>>>>>> e991b293
+//go:generate ../../../bin/ifacemaker -f backup_storage.go -f client.go -f database_cluster.go -f monitoring_config.go -f node.go -f pod.go -f resource.go -f secret.go -f storage.go -s Client -i KubeClientConnector -p client -o kubeclient_interface.go
 //go:generate ../../../bin/mockery -name=KubeClientConnector -case=snake -inpkg
// percona-everest-backend
// Copyright (C) 2023 Percona LLC
//
// Licensed under the Apache License, Version 2.0 (the "License");
// you may not use this file except in compliance with the License.
// You may obtain a copy of the License at
//
// http://www.apache.org/licenses/LICENSE-2.0
//
// Unless required by applicable law or agreed to in writing, software
// distributed under the License is distributed on an "AS IS" BASIS,
// WITHOUT WARRANTIES OR CONDITIONS OF ANY KIND, either express or implied.
// See the License for the specific language governing permissions and
// limitations under the License.

// Package client provides a way to communicate with a k8s cluster.
package client

import (
	"k8s.io/apimachinery/pkg/version"
	"k8s.io/client-go/kubernetes"
	_ "k8s.io/client-go/plugin/pkg/client/auth" // load all auth plugins
	"k8s.io/client-go/rest"
	"k8s.io/client-go/tools/clientcmd"

	"github.com/percona/percona-everest-backend/pkg/kubernetes/client/custom"
)

const (
	defaultQPSLimit   = 100
	defaultBurstLimit = 150
)

// Client is the internal client for Kubernetes.
type Client struct {
	clientset       kubernetes.Interface
	customClientSet *custom.Client
	restConfig      *rest.Config
	namespace       string
	clusterName     string
}

// NewFromKubeConfig returns new Client from a kubeconfig.
func NewFromKubeConfig(kubeconfig []byte, namespace string) (*Client, error) {
	clientConfig, err := clientcmd.Load(kubeconfig)
	if err != nil {
		return nil, err
	}

	config, err := clientcmd.RESTConfigFromKubeConfig(kubeconfig)
	if err != nil {
		return nil, err
	}

	config.QPS = defaultQPSLimit
	config.Burst = defaultBurstLimit
	clientset, err := kubernetes.NewForConfig(config)
	if err != nil {
		return nil, err
	}
	c := &Client{
		clientset:   clientset,
		restConfig:  config,
		clusterName: clientConfig.Contexts[clientConfig.CurrentContext].Cluster,
		namespace:   namespace,
	}

	err = c.initOperatorClients()
	return c, err
}

// Initializes clients for operators.
func (c *Client) initOperatorClients() error {
	customClient, err := custom.NewForConfig(c.restConfig)
	if err != nil {
		return err
	}
	c.customClientSet = customClient
	_, err = c.GetServerVersion()
	if err != nil {
		return err
	}

	return err
}

// ClusterName returns the name of the k8s cluster.
func (c *Client) ClusterName() string {
	return c.clusterName
}

// GetServerVersion returns server version.
func (c *Client) GetServerVersion() (*version.Info, error) {
	return c.clientset.Discovery().ServerVersion()
<<<<<<< HEAD
}

// ListDatabaseClusters returns list of managed database clusters.
func (c *Client) ListDatabaseClusters(ctx context.Context) (*everestv1alpha1.DatabaseClusterList, error) {
	return c.customClientSet.DBClusters(c.namespace).List(ctx, metav1.ListOptions{})
}

// GetDatabaseCluster returns database clusters by provided name.
func (c *Client) GetDatabaseCluster(ctx context.Context, name string) (*everestv1alpha1.DatabaseCluster, error) {
	return c.customClientSet.DBClusters(c.namespace).Get(ctx, name, metav1.GetOptions{})
}

// GetSecret returns secret by name.
func (c *Client) GetSecret(ctx context.Context, name, namespace string) (*corev1.Secret, error) {
	return c.clientset.CoreV1().Secrets(namespace).Get(ctx, name, metav1.GetOptions{})
}

// CreateObjectStorage creates an objectStorage.
func (c *Client) CreateObjectStorage(ctx context.Context, storage *everestv1alpha1.ObjectStorage) error {
	_, err := c.customClientSet.ObjectStorage(storage.Namespace).Post(ctx, storage, metav1.CreateOptions{})
	return err
}

// GetObjectStorage returns the objectStorage.
func (c *Client) GetObjectStorage(ctx context.Context, name, namespace string) (*everestv1alpha1.ObjectStorage, error) {
	return c.customClientSet.ObjectStorage(namespace).Get(ctx, name, metav1.GetOptions{})
}

// DeleteObjectStorage deletes the objectStorage.
func (c *Client) DeleteObjectStorage(ctx context.Context, name, namespace string) error {
	return c.customClientSet.ObjectStorage(namespace).Delete(ctx, name, metav1.DeleteOptions{})
}

// CreateSecret creates k8s Secret.
func (c *Client) CreateSecret(ctx context.Context, secret *corev1.Secret) (*corev1.Secret, error) {
	return c.clientset.CoreV1().Secrets(secret.Namespace).Create(ctx, secret, metav1.CreateOptions{})
}

// DeleteSecret deletes the k8s Secret.
func (c *Client) DeleteSecret(ctx context.Context, name, namespace string) error {
	return c.clientset.CoreV1().Secrets(namespace).Delete(ctx, name, metav1.DeleteOptions{})
=======
>>>>>>> 52d162af
}<|MERGE_RESOLUTION|>--- conflicted
+++ resolved
@@ -92,7 +92,6 @@
 // GetServerVersion returns server version.
 func (c *Client) GetServerVersion() (*version.Info, error) {
 	return c.clientset.Discovery().ServerVersion()
-<<<<<<< HEAD
 }
 
 // ListDatabaseClusters returns list of managed database clusters.
@@ -134,6 +133,4 @@
 // DeleteSecret deletes the k8s Secret.
 func (c *Client) DeleteSecret(ctx context.Context, name, namespace string) error {
 	return c.clientset.CoreV1().Secrets(namespace).Delete(ctx, name, metav1.DeleteOptions{})
-=======
->>>>>>> 52d162af
 }
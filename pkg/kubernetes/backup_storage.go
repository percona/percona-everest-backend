--- conflicted
+++ resolved
@@ -23,7 +23,16 @@
 		}
 	}
 
-<<<<<<< HEAD
+	backups, err := kubeClient.ListDatabaseClusterBackups(ctx)
+	if err != nil {
+		return false, errors.Wrap(err, "could not list database cluster backups in Kubernetes")
+	}
+	for _, b := range backups.Items {
+		if b.Spec.BackupStorageName == name {
+			return true, nil
+		}
+	}
+
 	restores, err := kubeClient.ListDatabaseClusterRestores(ctx)
 	if err != nil {
 		return false, errors.Wrap(err, "could not list database cluster restores in Kubernetes")
@@ -31,14 +40,6 @@
 
 	for _, restore := range restores.Items {
 		if restore.Spec.DataSource.BackupSource != nil && restore.Spec.DataSource.BackupSource.BackupStorageName == name {
-=======
-	backups, err := kubeClient.ListDatabaseClusterBackups(ctx)
-	if err != nil {
-		return false, errors.Wrap(err, "could not list database cluster backups in Kubernetes")
-	}
-	for _, b := range backups.Items {
-		if b.Spec.BackupStorageName == name {
->>>>>>> f77a9705
 			return true, nil
 		}
 	}

--- conflicted
+++ resolved
@@ -7,7 +7,6 @@
 	"github.com/google/uuid"
 )
 
-<<<<<<< HEAD
 // CreateKubernetesClusterParams parameters for KubernetesCluster record creation.
 type CreateKubernetesClusterParams struct {
 	Name string
@@ -22,16 +21,10 @@
 	UpdatedAt time.Time
 }
 
-// CreateKubernetesCluster creates a KubernetesCluster record.
-func (db *Database) CreateKubernetesCluster(_ context.Context, params CreateKubernetesClusterParams) (*KubernetesCluster, error) {
-	k := &KubernetesCluster{ //nolint:exhaustruct
-		ID:   uuid.NewString(),
-		Name: params.Name,
-=======
 const defaultK8sNamespace = "percona-everest"
 
 // CreateKubernetesCluster creates a KubernetesCluster record.
-func (db *Database) CreateKubernetesCluster(_ echo.Context, params CreateKubernetesClusterParams) (*KubernetesCluster, error) {
+func (db *Database) CreateKubernetesCluster(_ context.Context, params CreateKubernetesClusterParams) (*KubernetesCluster, error) {
 	namespace := defaultK8sNamespace
 	if params.Namespace != nil {
 		namespace = *params.Namespace
@@ -43,7 +36,6 @@
 		Namespace: namespace,
 		CreatedAt: time.Time{},
 		UpdatedAt: time.Time{},
->>>>>>> 90d710c9
 	}
 	err := db.gormDB.Create(k).Error
 	if err != nil {

name: Build and push dev-latest image

on:
  pull_request:
  workflow_dispatch:
    inputs:
      tag:
        description: An image tag
        required: false
  push:
    branches:
      - main

jobs:
  build:
    runs-on: ubuntu-latest
    steps:
      - name: Configure git for private modules
        env:
          ROBOT_TOKEN: ${{ secrets.ROBOT_TOKEN }}
        run: git config --global url."https://percona-platform-robot:${ROBOT_TOKEN}@github.com".insteadOf "https://github.com"

      - name: Check out frontend repo
        uses: actions/checkout@v4
        with:
          repository: percona/percona-everest-frontend
          ref: 'main'
          path: percona-everest-frontend
          token: ${{ secrets.ROBOT_TOKEN }}

      - name: Run with Node 16
        uses: actions/setup-node@v3
        with:
          node-version: ${{ matrix.node-version }}

      - name: Install Bit Version Manager
        run: npm i -g @teambit/bvm

      - name: Install latest Bit version
        run: bvm install 1.1.0

      - name: Add bvm bin folder to path
        run: echo "$HOME/bin" >> $GITHUB_PATH

      - name: Set up bit config
        env:
          BIT_TOKEN: ${{ secrets.BIT_TOKEN }}
        run: bit config set user.token $BIT_TOKEN

      - name: Build Everest Frontend app
        run: |
          cd ${GITHUB_WORKSPACE}/percona-everest-frontend
          bit install --recurring-install
<<<<<<< HEAD
          bit snap
          bit artifacts percona.apps/everest --out-dir ${GITHUB_WORKSPACE}/percona-everest-frontend/build
          mkdir ${GITHUB_WORKSPACE}/front
          ls -R .
          cp -rf build/percona.apps_everest/artifacts/apps/react-common-js/everest/public/* ${GITHUB_WORKSPACE}/front/
=======
          bit snap --build
          bit artifacts percona.apps/everest --out-dir ./build
          mkdir ${GITHUB_WORKSPACE}/front
          cp -rf ./build/percona.apps_everest/artifacts/apps/react-common-js/everest/public/* ${GITHUB_WORKSPACE}/front/
>>>>>>> bce7d765

      - name: Check out Everest Backend
        uses: actions/checkout@v4
        with:
          path: ./backend

      - name: Embed Everest Frontend app into backend
        run: |
          cp -rf ${GITHUB_WORKSPACE}/front/* ${GITHUB_WORKSPACE}/backend/public/dist/
          cd ${GITHUB_WORKSPACE}/backend

      - name: Build Everest
        run: GOOS=linux GOARCH=amd64 make build

      - name: Set tag from inputs
        run: echo "IMAGE_TAG=${{ github.event.inputs.tag }}" >> $GITHUB_ENV
        if: ${{ github.event.inputs.tag != '' }}

      - name: Set tag from inputs
        run: echo "IMAGE_TAG=dev-latest" >> $GITHUB_ENV
        if: ${{ github.event.inputs.tag == '' }}

      - name: Setup docker build metadata
        uses: docker/metadata-action@v5
        id: meta
        with:
          images: perconalab/everest
          tags: ${{ env.IMAGE_TAG }}


      - name: Login to GitHub Container Registry
        uses: docker/login-action@v3
        with:
          username: ${{ secrets.DOCKERHUB_USERNAME }}
          password: ${{ secrets.DOCKERHUB_TOKEN }}

      - name: Build and Push everest dev-latest image
        uses: docker/build-push-action@v5
        with:
          context: backend
          push: true
          tags: ${{ steps.meta.outputs.tags }}
  scan:
    runs-on: ubuntu-latest
    needs: [build]
    steps:
      - name: Run Trivy vulnerability scanner
        uses: aquasecurity/trivy-action@0.12.0
        with:
          image-ref: 'docker.io/perconalab/everest:dev-latest'
          format: 'table'
          exit-code: '1'
          severity: 'CRITICAL,HIGH'<|MERGE_RESOLUTION|>--- conflicted
+++ resolved
@@ -51,18 +51,10 @@
         run: |
           cd ${GITHUB_WORKSPACE}/percona-everest-frontend
           bit install --recurring-install
-<<<<<<< HEAD
-          bit snap
-          bit artifacts percona.apps/everest --out-dir ${GITHUB_WORKSPACE}/percona-everest-frontend/build
-          mkdir ${GITHUB_WORKSPACE}/front
-          ls -R .
-          cp -rf build/percona.apps_everest/artifacts/apps/react-common-js/everest/public/* ${GITHUB_WORKSPACE}/front/
-=======
           bit snap --build
           bit artifacts percona.apps/everest --out-dir ./build
           mkdir ${GITHUB_WORKSPACE}/front
           cp -rf ./build/percona.apps_everest/artifacts/apps/react-common-js/everest/public/* ${GITHUB_WORKSPACE}/front/
->>>>>>> bce7d765
 
       - name: Check out Everest Backend
         uses: actions/checkout@v4

--- conflicted
+++ resolved
@@ -16,18 +16,11 @@
 	github.com/percona/everest-operator v0.6.0-dev1.0.20231127102054-a528efa0a870
 	github.com/stretchr/testify v1.8.4
 	go.uber.org/zap v1.26.0
-<<<<<<< HEAD
 	golang.org/x/crypto v0.15.0
-	k8s.io/api v0.28.3
-	k8s.io/apimachinery v0.28.3
-	k8s.io/cli-runtime v0.28.3
-	k8s.io/client-go v0.28.3
-=======
 	k8s.io/api v0.28.4
 	k8s.io/apimachinery v0.28.4
 	k8s.io/cli-runtime v0.28.4
 	k8s.io/client-go v0.28.4
->>>>>>> 64eb87e8
 	sigs.k8s.io/controller-runtime v0.16.3
 )
 
@@ -79,17 +72,10 @@
 	go.uber.org/multierr v1.11.0 // indirect
 	golang.org/x/net v0.17.0 // indirect
 	golang.org/x/oauth2 v0.12.0 // indirect
-<<<<<<< HEAD
-	golang.org/x/sync v0.3.0 // indirect
+	golang.org/x/sync v0.4.0 // indirect
 	golang.org/x/sys v0.14.0 // indirect
 	golang.org/x/term v0.14.0 // indirect
 	golang.org/x/text v0.14.0 // indirect
-=======
-	golang.org/x/sync v0.4.0 // indirect
-	golang.org/x/sys v0.14.0 // indirect
-	golang.org/x/term v0.13.0 // indirect
-	golang.org/x/text v0.13.0 // indirect
->>>>>>> 64eb87e8
 	golang.org/x/time v0.3.0 // indirect
 	google.golang.org/appengine v1.6.8 // indirect
 	google.golang.org/protobuf v1.31.0 // indirect
